<<<<<<< HEAD
=======

>>>>>>> 01792d14
import React, { useState, useEffect, useCallback, useRef, MouseEvent } from 'react';
import type {
  ChatSettings,
  SavedPrompt,
  AIProviderSettings,
  AIProviderId,
  ModelOption,
  VectorStoreSettings,
  EmbeddingProviderId,
} from '../../types';
import type { ProviderInfo, EmbeddingProviderInfo } from '../../services/providerRegistry';
import {
  DEFAULT_PROVIDER_MODELS,
  DEFAULT_EMBEDDING_MODELS,
  INITIAL_CHAT_SETTINGS,
} from '../../constants';
import {
  EMBEDDING_PROVIDERS,
  requiresEmbeddingApiKey,
  getEmbeddingProviderDefaultEndpoint,
} from '../../services/providerRegistry';
import { XCircleIcon } from '../icons/XCircleIcon';
import { TrashIcon } from '../icons/TrashIcon';

interface ChatSettingsModalProps {
  isOpen: boolean;
  onClose: () => void;
  currentSettings: ChatSettings;
  providerSettings: AIProviderSettings;
  providers: ProviderInfo[];
  onSave: (newSettings: ChatSettings, providerSettings: AIProviderSettings) => void;
  onFetchModels: (providerId: AIProviderId, apiKey?: string) => Promise<ModelOption[]>;
  savedPrompts: SavedPrompt[];
  onSavePreset: (name: string, prompt: string) => void;
  onDeletePreset: (name: string) => void;
}

const ensureVectorStoreSettings = (vectorStore?: VectorStoreSettings): VectorStoreSettings => {
  const defaults = INITIAL_CHAT_SETTINGS.vectorStore!;
  return {
    ...defaults,
    ...(vectorStore ?? {}),
    embedding: {
      ...defaults.embedding,
      ...(vectorStore?.embedding ?? {}),
    },
  };
};

const withDefaults = (settings: ChatSettings): ChatSettings => ({
  ...settings,
  vectorStore: ensureVectorStoreSettings(settings.vectorStore),
});

export const ChatSettingsModal: React.FC<ChatSettingsModalProps> = ({
  isOpen,
  onClose,
  currentSettings,
  providerSettings,
  providers,
  onSave,
  onFetchModels,
  savedPrompts,
  onSavePreset,
  onDeletePreset,
}) => {
<<<<<<< HEAD
=======

>>>>>>> 01792d14
  const [editedSettings, setEditedSettings] = useState<ChatSettings>(() => withDefaults(currentSettings));
  const [editedProviderSettings, setEditedProviderSettings] = useState<AIProviderSettings>(providerSettings);
  const [modelOptions, setModelOptions] = useState<ModelOption[]>([]);
  const [modelsLoading, setModelsLoading] = useState(false);
  const [modelsError, setModelsError] = useState<string | null>(null);
  const [selectedPreset, setSelectedPreset] = useState<string>(''); // Holds the name of the selected preset
  const loadRequestIdRef = useRef(0);

  const updateVectorStore = useCallback((updater: (prev: VectorStoreSettings) => VectorStoreSettings) => {
    setEditedSettings(prev => {
      const currentVector = ensureVectorStoreSettings(prev.vectorStore);
      return {
        ...prev,
        vectorStore: updater(currentVector),
      };
    });
  }, []);

  const loadModels = useCallback(async (providerId: AIProviderId, apiKey?: string) => {
    const providerInfo = providers.find(p => p.id === providerId);
    const trimmedKey = apiKey?.trim();

    if (providerInfo?.requiresApiKey && !trimmedKey) {
      setModelOptions([]);
      setModelsError(`${providerInfo.label} requires an API key to load models.`);
      setModelsLoading(false);
      return;
    }

    const requestId = ++loadRequestIdRef.current;
    setModelsLoading(true);
    setModelsError(null);
    setModelOptions([]);

    try {
      const models = await onFetchModels(providerId, trimmedKey);
      if (loadRequestIdRef.current !== requestId) {
        return;
      }
      setModelOptions(models);
      if (models.length > 0) {
        setEditedProviderSettings(prev => {
          if (prev.selectedProvider !== providerId) return prev;
          if (models.some(model => model.id === prev.selectedModel)) {
            return prev;
          }
          return { ...prev, selectedModel: models[0].id };
        });
      }
    } catch (error) {
      if (error instanceof DOMException && error.name === 'AbortError') {
        return;
      }
      const message = error instanceof Error ? error.message : String(error);
      setModelsError(message);
      setModelOptions([]);
    } finally {
      if (loadRequestIdRef.current === requestId) {
        setModelsLoading(false);
      }
    }
  }, [onFetchModels, providers]);

  useEffect(() => {
    if (isOpen) {
      setEditedSettings(withDefaults(currentSettings));
      setEditedProviderSettings(providerSettings);
      setModelOptions([]);
      setModelsError(null);
      setModelsLoading(false);
      setSelectedPreset(''); // Reset selection when opening
    }
  }, [isOpen, currentSettings, providerSettings]);

  useEffect(() => {
    if (isOpen) {
      const providerId = providerSettings.selectedProvider;
      const apiKey = providerSettings.apiKeys?.[providerId];
      loadModels(providerId, apiKey);
    }
  }, [isOpen, providerSettings, loadModels]);

  const handleSave = () => {
    const providerId = editedProviderSettings.selectedProvider;
    const trimmedModel = editedProviderSettings.selectedModel.trim();
    const fallbackModel = DEFAULT_PROVIDER_MODELS[providerId] ?? DEFAULT_PROVIDER_MODELS[providerSettings.selectedProvider];
    const sanitizedApiKeys = Object.entries(editedProviderSettings.apiKeys || {}).reduce<AIProviderSettings['apiKeys']>((acc, [key, value]) => {
      const trimmed = typeof value === 'string' ? value.trim() : value;
      if (trimmed) {
        acc[key] = trimmed;
      }
      return acc;
    }, {});

    const draftVectorStore = ensureVectorStoreSettings(editedSettings.vectorStore);
    const parsedTopK = Number(draftVectorStore.topK);
    const sanitizedTopK = Number.isFinite(parsedTopK) && parsedTopK > 0 ? Math.min(Math.round(parsedTopK), 20) : 5;
    const sanitizedVectorStore: VectorStoreSettings = {
      enabled: Boolean(draftVectorStore.enabled),
      url: (draftVectorStore.url || '').trim(),
      apiKey: draftVectorStore.apiKey && draftVectorStore.apiKey.trim() !== '' ? draftVectorStore.apiKey.trim() : undefined,
      collection: (draftVectorStore.collection || '').trim(),
      topK: sanitizedTopK,
      embedding: {
        provider: draftVectorStore.embedding.provider,
        model: draftVectorStore.embedding.model.trim(),
        apiKey:
          draftVectorStore.embedding.apiKey && draftVectorStore.embedding.apiKey.trim() !== ''
            ? draftVectorStore.embedding.apiKey.trim()
            : undefined,
        baseUrl:
          draftVectorStore.embedding.baseUrl && draftVectorStore.embedding.baseUrl.trim() !== ''
            ? draftVectorStore.embedding.baseUrl.trim()
            : undefined,
      },
    };
<<<<<<< HEAD

=======
>>>>>>> 01792d14
    const finalProviderSettings: AIProviderSettings = {
      selectedProvider: providerId,
      selectedModel: trimmedModel || fallbackModel,
      apiKeys: sanitizedApiKeys,
    };

    const finalChatSettings: ChatSettings = {
      ...editedSettings,
      vectorStore: sanitizedVectorStore,
    };

    onSave(finalChatSettings, finalProviderSettings);
  };

  const handleProviderChange = (providerId: AIProviderId) => {
    setEditedProviderSettings(prev => {
      const fallbackModel = DEFAULT_PROVIDER_MODELS[providerId] ?? prev.selectedModel;
      return {
        ...prev,
        selectedProvider: providerId,
        selectedModel: fallbackModel,
      };
    });
    const apiKey = editedProviderSettings.apiKeys?.[providerId];
    loadModels(providerId, apiKey);
  };

  const handleApiKeyChange = (providerId: AIProviderId, value: string) => {
    setEditedProviderSettings(prev => ({
      ...prev,
      apiKeys: { ...prev.apiKeys, [providerId]: value },
    }));
  };

  const handleModelInputChange = (value: string) => {
    setEditedProviderSettings(prev => ({
      ...prev,
      selectedModel: value,
    }));
  };

  const handleVectorStoreEnabledChange = (enabled: boolean) => {
    updateVectorStore(prev => ({ ...prev, enabled }));
  };

  const handleVectorStoreUrlChange = (value: string) => {
    updateVectorStore(prev => ({ ...prev, url: value }));
  };

  const handleVectorStoreCollectionChange = (value: string) => {
    updateVectorStore(prev => ({ ...prev, collection: value }));
  };

  const handleVectorStoreApiKeyChange = (value: string) => {
    updateVectorStore(prev => ({ ...prev, apiKey: value }));
  };

  const handleVectorStoreTopKChange = (value: string) => {
    const numericValue = Number(value);
    updateVectorStore(prev => ({
      ...prev,
      topK: value === '' ? 0 : Number.isFinite(numericValue) ? numericValue : prev.topK,
    }));
  };

  const handleEmbeddingProviderChange = (providerId: EmbeddingProviderId) => {
    updateVectorStore(prev => {
      if (prev.embedding.provider === providerId) {
        return { ...prev, embedding: { ...prev.embedding, provider: providerId } };
      }
      const defaultModel = DEFAULT_EMBEDDING_MODELS[providerId] ?? '';
      const defaultEndpoint = getEmbeddingProviderDefaultEndpoint(providerId) ?? '';
      return {
        ...prev,
        embedding: {
          ...prev.embedding,
          provider: providerId,
          model: defaultModel,
          baseUrl: providerId === 'custom' ? '' : defaultEndpoint,
        },
      };
    });
  };

  const handleEmbeddingModelChange = (value: string) => {
    updateVectorStore(prev => ({
      ...prev,
      embedding: { ...prev.embedding, model: value },
    }));
  };

  const handleEmbeddingApiKeyChange = (value: string) => {
    updateVectorStore(prev => ({
      ...prev,
      embedding: { ...prev.embedding, apiKey: value },
    }));
  };

  const handleEmbeddingBaseUrlChange = (value: string) => {
    updateVectorStore(prev => ({
      ...prev,
      embedding: { ...prev.embedding, baseUrl: value },
    }));
  };

  const handleLoadPreset = (name: string) => {
    const preset = savedPrompts.find(p => p.name === name);
    if (preset) {
      setEditedSettings({ ...editedSettings, systemInstruction: preset.prompt });
      setSelectedPreset(name);
    } else {
      setSelectedPreset('');
    }
  };

  const handleSaveAsPreset = () => {
    const name = window.prompt("Enter a name for this preset:", selectedPreset || "New Preset");
    if (name && name.trim() !== '') {
      onSavePreset(name.trim(), editedSettings.systemInstruction);
      setSelectedPreset(name.trim()); // Select the new/updated preset
    }
  };

  const handleDeletePreset = () => {
    if (selectedPreset && window.confirm(`Are you sure you want to delete the preset "${selectedPreset}"?`)) {
      onDeletePreset(selectedPreset);
      setSelectedPreset(''); // Deselect after deletion
    }
  };

  const handleOverlayClick = (e: MouseEvent<HTMLDivElement>) => {
    if (e.target === e.currentTarget) {
        onClose();
    }
  };

  const selectedProviderInfo = providers.find(p => p.id === editedProviderSettings.selectedProvider);
  const selectedApiKey = editedProviderSettings.apiKeys?.[editedProviderSettings.selectedProvider] ?? '';
  const vectorStoreSettings = editedSettings.vectorStore ?? ensureVectorStoreSettings();
  const embeddingSettings = vectorStoreSettings.embedding;
  const selectedEmbeddingProviderInfo = EMBEDDING_PROVIDERS.find(p => p.id === embeddingSettings.provider) as
    | EmbeddingProviderInfo
    | undefined;
  const embeddingEndpointPlaceholder =
    embeddingSettings.provider === 'custom'
      ? 'https://your-embedding-endpoint/v1/embeddings'
      : getEmbeddingProviderDefaultEndpoint(embeddingSettings.provider) ?? '';
  const embeddingRequiresApiKey = requiresEmbeddingApiKey(embeddingSettings.provider);

  if (!isOpen) return null;

  return (
    <div 
        className="fixed inset-0 bg-black bg-opacity-70 flex items-center justify-center p-4 z-50 transition-opacity duration-300 animate-fade-in-scale"
        onClick={handleOverlayClick}
        role="dialog"
        aria-modal="true"
        aria-labelledby="modal-title"
    >
      <div className="bg-surface rounded-xl shadow-2xl w-full max-w-lg transform transition-all duration-300">
        <header className="flex items-center justify-between p-4 sm:p-5 border-b border-border-color">
          <h2 id="modal-title" className="text-lg sm:text-xl font-semibold text-text-primary">Chat Settings</h2>
          <button onClick={onClose} className="text-text-secondary hover:text-text-primary transition-colors" aria-label="Close modal">
            <XCircleIcon className="w-7 h-7" />
          </button>
        </header>
        
        <div className="p-6 sm:p-8 space-y-4">
            <div>
              <label htmlFor="provider-selector" className="block text-sm font-medium text-text-secondary mb-2">
                AI Provider
              </label>
              <select
                id="provider-selector"
                value={editedProviderSettings.selectedProvider}
                onChange={(e) => handleProviderChange(e.target.value as AIProviderId)}
                className="w-full px-3 py-2 bg-input border border-border-color rounded-md shadow-sm focus:outline-none focus:ring-2 focus:ring-ring text-text-primary text-sm"
              >
                {providers.map(provider => (
                  <option key={provider.id} value={provider.id}>{provider.label}</option>
                ))}
              </select>
              {selectedProviderInfo?.docsUrl && (
                <p className="mt-1 text-xs text-text-secondary">
                  API docs:{' '}
                  <a href={selectedProviderInfo.docsUrl} target="_blank" rel="noreferrer" className="text-primary underline">
                    {selectedProviderInfo.docsUrl}
                  </a>
                </p>
              )}
            </div>

            <div>
              <label htmlFor="provider-api-key" className="block text-sm font-medium text-text-secondary mb-2">
                API Key
              </label>
              <input
                id="provider-api-key"
                type="password"
                value={selectedApiKey}
                onChange={(e) => handleApiKeyChange(editedProviderSettings.selectedProvider, e.target.value)}
                placeholder={selectedProviderInfo?.requiresApiKey ? 'Enter your API key' : 'Optional for this provider'}
                className="w-full px-3 py-2 bg-input border border-border-color rounded-md shadow-sm focus:outline-none focus:ring-2 focus:ring-ring text-text-primary placeholder-text-secondary text-sm"
              />
              <p className="mt-1 text-xs text-text-secondary">
                {selectedProviderInfo?.requiresApiKey
                  ? 'Required to authenticate requests.'
                  : 'Optional. Leave blank for local deployments.'}
              </p>
            </div>

            <div>
              <label htmlFor="provider-model" className="block text-sm font-medium text-text-secondary mb-2">
                Model
              </label>
              <div className="flex items-center gap-2">
                <input
                  id="provider-model"
                  type="text"
                  list="provider-model-options"
                  value={editedProviderSettings.selectedModel}
                  onChange={(e) => handleModelInputChange(e.target.value)}
                  placeholder="Select or enter a model name"
                  className="flex-grow px-3 py-2 bg-input border border-border-color rounded-md shadow-sm focus:outline-none focus:ring-2 focus:ring-ring text-text-primary placeholder-text-secondary text-sm"
                />
                <button
                  type="button"
                  onClick={() => loadModels(editedProviderSettings.selectedProvider, selectedApiKey)}
                  className="px-3 py-2 bg-muted text-text-primary font-medium rounded-md hover:bg-border-color transition-colors duration-150 focus:outline-none focus:ring-2 focus:ring-ring focus:ring-offset-2 focus:ring-offset-secondary disabled:opacity-50"
                  disabled={modelsLoading}
                >
                  {modelsLoading ? 'Loading...' : 'Refresh'}
                </button>
              </div>
              <datalist id="provider-model-options">
                {modelOptions.map(model => (
                  <option key={model.id} value={model.id}>{model.label}</option>
                ))}
              </datalist>
              {modelsError ? (
                <p className="mt-1 text-xs text-destructive">{modelsError}</p>
              ) : modelOptions.length > 0 ? (
                <p className="mt-1 text-xs text-text-secondary">Choose a model from the suggestions or provide a custom value.</p>
              ) : (
                <p className="mt-1 text-xs text-text-secondary">Enter a model name or refresh to fetch available options.</p>
              )}
            </div>

            <div className="border border-border-color rounded-lg p-4 space-y-4">
              <div className="flex items-start gap-3">
                <input
                  id="vector-store-enabled"
                  type="checkbox"
                  checked={vectorStoreSettings.enabled}
                  onChange={(e) => handleVectorStoreEnabledChange(e.target.checked)}
                  className="mt-1 h-4 w-4 text-primary focus:ring-ring border-border-color rounded"
                />
                <div>
                  <label htmlFor="vector-store-enabled" className="text-sm font-medium text-text-secondary">
                    Enable Qdrant retrieval
                  </label>
                  <p className="mt-1 text-xs text-text-secondary">
                    When enabled, chat requests will fetch relevant knowledge base entries from your centralized Qdrant
                    collection and share them with the model before it responds.
                  </p>
                </div>
              </div>

              <div className="grid gap-4 sm:grid-cols-2">
                <div className="sm:col-span-2">
                  <label htmlFor="vector-store-url" className="block text-sm font-medium text-text-secondary mb-2">
                    Qdrant URL
                  </label>
                  <input
                    id="vector-store-url"
                    type="url"
                    value={vectorStoreSettings.url}
                    onChange={(e) => handleVectorStoreUrlChange(e.target.value)}
                    placeholder="https://qdrant.yourcompany.com"
                    className="w-full px-3 py-2 bg-input border border-border-color rounded-md shadow-sm focus:outline-none focus:ring-2 focus:ring-ring text-text-primary placeholder-text-secondary text-sm"
                    disabled={!vectorStoreSettings.enabled}
                  />
                </div>

                <div>
                  <label htmlFor="vector-store-collection" className="block text-sm font-medium text-text-secondary mb-2">
                    Collection name
                  </label>
                  <input
                    id="vector-store-collection"
                    type="text"
                    value={vectorStoreSettings.collection}
                    onChange={(e) => handleVectorStoreCollectionChange(e.target.value)}
                    placeholder="knowledge-base"
                    className="w-full px-3 py-2 bg-input border border-border-color rounded-md shadow-sm focus:outline-none focus:ring-2 focus:ring-ring text-text-primary placeholder-text-secondary text-sm"
                    disabled={!vectorStoreSettings.enabled}
                  />
                </div>

                <div>
                  <label htmlFor="vector-store-api-key" className="block text-sm font-medium text-text-secondary mb-2">
                    Qdrant API key
                  </label>
                  <input
                    id="vector-store-api-key"
                    type="password"
                    value={vectorStoreSettings.apiKey ?? ''}
                    onChange={(e) => handleVectorStoreApiKeyChange(e.target.value)}
                    placeholder="Optional"
                    className="w-full px-3 py-2 bg-input border border-border-color rounded-md shadow-sm focus:outline-none focus:ring-2 focus:ring-ring text-text-primary placeholder-text-secondary text-sm"
                    disabled={!vectorStoreSettings.enabled}
                  />
                  <p className="mt-1 text-xs text-text-secondary">
                    Leave blank if your cluster is secured by network rules. Provide a key for hosted deployments.
                  </p>
                </div>

                <div>
                  <label htmlFor="vector-store-topk" className="block text-sm font-medium text-text-secondary mb-2">
                    Results per query (Top-k)
                  </label>
                  <input
                    id="vector-store-topk"
                    type="number"
                    min={1}
                    max={20}
                    value={vectorStoreSettings.topK || ''}
                    onChange={(e) => handleVectorStoreTopKChange(e.target.value)}
                    className="w-full px-3 py-2 bg-input border border-border-color rounded-md shadow-sm focus:outline-none focus:ring-2 focus:ring-ring text-text-primary placeholder-text-secondary text-sm"
                    disabled={!vectorStoreSettings.enabled}
                  />
                </div>
              </div>

              <div className="grid gap-4 sm:grid-cols-2">
                <div>
                  <label htmlFor="embedding-provider" className="block text-sm font-medium text-text-secondary mb-2">
                    Embedding provider
                  </label>
                  <select
                    id="embedding-provider"
                    value={embeddingSettings.provider}
                    onChange={(e) => handleEmbeddingProviderChange(e.target.value as EmbeddingProviderId)}
                    className="w-full px-3 py-2 bg-input border border-border-color rounded-md shadow-sm focus:outline-none focus:ring-2 focus:ring-ring text-text-primary text-sm"
                    disabled={!vectorStoreSettings.enabled}
                  >
                    {EMBEDDING_PROVIDERS.map(provider => (
                      <option key={provider.id} value={provider.id}>
                        {provider.label}
                      </option>
                    ))}
                  </select>
                  {selectedEmbeddingProviderInfo?.docsUrl && (
                    <p className="mt-1 text-xs text-text-secondary">
                      API docs:{' '}
                      <a
                        href={selectedEmbeddingProviderInfo.docsUrl}
                        target="_blank"
                        rel="noreferrer"
                        className="text-primary underline"
                      >
                        {selectedEmbeddingProviderInfo.docsUrl}
                      </a>
                    </p>
                  )}
                </div>

                <div>
                  <label htmlFor="embedding-model" className="block text-sm font-medium text-text-secondary mb-2">
                    Embedding model
                  </label>
                  <input
                    id="embedding-model"
                    type="text"
                    value={embeddingSettings.model}
                    onChange={(e) => handleEmbeddingModelChange(e.target.value)}
                    placeholder="text-embedding-3-small"
                    className="w-full px-3 py-2 bg-input border border-border-color rounded-md shadow-sm focus:outline-none focus:ring-2 focus:ring-ring text-text-primary placeholder-text-secondary text-sm"
                    disabled={!vectorStoreSettings.enabled}
                  />
                </div>

                <div>
                  <label htmlFor="embedding-api-key" className="block text-sm font-medium text-text-secondary mb-2">
                    Embedding API key
                  </label>
                  <input
                    id="embedding-api-key"
                    type="password"
                    value={embeddingSettings.apiKey ?? ''}
                    onChange={(e) => handleEmbeddingApiKeyChange(e.target.value)}
                    placeholder={embeddingRequiresApiKey ? 'Required for this provider' : 'Optional'}
                    className="w-full px-3 py-2 bg-input border border-border-color rounded-md shadow-sm focus:outline-none focus:ring-2 focus:ring-ring text-text-primary placeholder-text-secondary text-sm"
                    disabled={!vectorStoreSettings.enabled}
                  />
                  <p className="mt-1 text-xs text-text-secondary">
                    {embeddingRequiresApiKey
                      ? 'Required to request embeddings from this provider.'
                      : 'Optional. Local endpoints such as Ollama typically do not need an API key.'}
                  </p>
                </div>

                <div>
                  <label htmlFor="embedding-endpoint" className="block text-sm font-medium text-text-secondary mb-2">
                    Embedding endpoint override
                  </label>
                  <input
                    id="embedding-endpoint"
                    type="url"
                    value={embeddingSettings.baseUrl ?? ''}
                    onChange={(e) => handleEmbeddingBaseUrlChange(e.target.value)}
                    placeholder={embeddingEndpointPlaceholder || 'https://...' }
                    className="w-full px-3 py-2 bg-input border border-border-color rounded-md shadow-sm focus:outline-none focus:ring-2 focus:ring-ring text-text-primary placeholder-text-secondary text-sm"
                    disabled={!vectorStoreSettings.enabled}
                  />
                  <p className="mt-1 text-xs text-text-secondary">
                    Leave blank to use the default endpoint for {selectedEmbeddingProviderInfo?.label ?? 'this provider'}.
                    Provide a custom URL for self-hosted or proxy deployments.
                  </p>
                </div>
              </div>
            </div>
<<<<<<< HEAD

=======
>>>>>>> 01792d14
            <div>
              <label htmlFor="preset-selector" className="block text-sm font-medium text-text-secondary mb-2">
                Manage Presets
              </label>
              <div className="flex items-center gap-2">
                <select
                  id="preset-selector"
                  value={selectedPreset}
                  onChange={(e) => handleLoadPreset(e.target.value)}
                  className="flex-grow w-full px-3 py-2 bg-input border border-border-color rounded-md shadow-sm focus:outline-none focus:ring-2 focus:ring-ring text-text-primary placeholder-text-secondary text-sm"
                >
                  <option value="">-- Load a preset --</option>
                  {savedPrompts.map(p => (
                    <option key={p.name} value={p.name}>{p.name}</option>
                  ))}
                </select>
                <button
                  onClick={handleDeletePreset}
                  disabled={!selectedPreset}
                  className="p-2 bg-destructive/80 text-destructive-foreground rounded-md hover:bg-destructive disabled:opacity-50 disabled:cursor-not-allowed transition-colors"
                  aria-label="Delete selected preset"
                >
                  <TrashIcon className="w-5 h-5" />
                </button>
              </div>
            </div>

            <div>
                <label htmlFor="system-instruction-modal" className="block text-sm font-medium text-text-secondary mb-2">
                    System Prompt
                </label>
                <textarea
                    id="system-instruction-modal"
                    rows={8}
                    value={editedSettings.systemInstruction}
                    onChange={(e) => {
                        setEditedSettings({ ...editedSettings, systemInstruction: e.target.value });
                        // If user edits, it's no longer a pristine preset
                        if (selectedPreset) setSelectedPreset('');
                    }}
                    placeholder="Define the AI's persona and instructions..."
                    className="w-full px-3 py-2 bg-input border border-border-color rounded-md shadow-sm focus:outline-none focus:ring-2 focus:ring-ring text-text-primary placeholder-text-secondary text-sm"
                />
                 <p className="mt-2 text-xs text-text-secondary">
                    Changes to the system prompt will start a new chat session to take effect.
                </p>
            </div>
        </div>

        <footer className="flex items-center justify-between gap-4 p-4 bg-secondary rounded-b-xl">
            <button
                onClick={handleSaveAsPreset}
                className="px-4 py-2 bg-muted text-text-primary font-semibold rounded-lg hover:bg-border-color transition-colors duration-150 focus:outline-none focus:ring-2 focus:ring-ring focus:ring-offset-2 focus:ring-offset-secondary"
            >
                Save as Preset
            </button>
            <div className="flex items-center gap-4">
              <button
                  onClick={onClose}
                  className="px-4 py-2 bg-muted text-text-primary font-semibold rounded-lg hover:bg-border-color transition-colors duration-150 focus:outline-none focus:ring-2 focus:ring-ring focus:ring-offset-2 focus:ring-offset-secondary"
              >
                  Cancel
              </button>
              <button
                  onClick={handleSave}
                  className="px-6 py-2 bg-primary text-primary-foreground font-semibold rounded-lg hover:bg-primary-hover transition-colors duration-150 focus:outline-none focus:ring-2 focus:ring-ring focus:ring-offset-2 focus:ring-offset-secondary"
              >
                  Save &amp; Close
              </button>
            </div>
        </footer>
      </div>
    </div>
  );
};<|MERGE_RESOLUTION|>--- conflicted
+++ resolved
@@ -1,7 +1,4 @@
-<<<<<<< HEAD
-=======
-
->>>>>>> 01792d14
+
 import React, { useState, useEffect, useCallback, useRef, MouseEvent } from 'react';
 import type {
   ChatSettings,
@@ -68,10 +65,7 @@
   onSavePreset,
   onDeletePreset,
 }) => {
-<<<<<<< HEAD
-=======
-
->>>>>>> 01792d14
+
   const [editedSettings, setEditedSettings] = useState<ChatSettings>(() => withDefaults(currentSettings));
   const [editedProviderSettings, setEditedProviderSettings] = useState<AIProviderSettings>(providerSettings);
   const [modelOptions, setModelOptions] = useState<ModelOption[]>([]);
@@ -188,10 +182,6 @@
             : undefined,
       },
     };
-<<<<<<< HEAD
-
-=======
->>>>>>> 01792d14
     const finalProviderSettings: AIProviderSettings = {
       selectedProvider: providerId,
       selectedModel: trimmedModel || fallbackModel,
@@ -614,10 +604,6 @@
                 </div>
               </div>
             </div>
-<<<<<<< HEAD
-
-=======
->>>>>>> 01792d14
             <div>
               <label htmlFor="preset-selector" className="block text-sm font-medium text-text-secondary mb-2">
                 Manage Presets
