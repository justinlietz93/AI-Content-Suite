--- conflicted
+++ resolved
@@ -1,4 +1,4 @@
-<<<<<<< HEAD
+
 import React, { useState, useEffect, useCallback, useRef, MouseEvent } from 'react';
 import type {
   ChatSettings,
@@ -20,14 +20,6 @@
   requiresEmbeddingApiKey,
   getEmbeddingProviderDefaultEndpoint,
 } from '../../services/providerRegistry';
-=======
-
-
-import React, { useState, useEffect, useCallback, useRef, MouseEvent } from 'react';
-import type { ChatSettings, SavedPrompt, AIProviderSettings, AIProviderId, ModelOption } from '../../types';
-import type { ProviderInfo } from '../../services/providerRegistry';
-import { DEFAULT_PROVIDER_MODELS } from '../../constants';
->>>>>>> e0742064
 import { XCircleIcon } from '../icons/XCircleIcon';
 import { TrashIcon } from '../icons/TrashIcon';
 
@@ -44,7 +36,6 @@
   onDeletePreset: (name: string) => void;
 }
 
-<<<<<<< HEAD
 const ensureVectorStoreSettings = (vectorStore?: VectorStoreSettings): VectorStoreSettings => {
   const defaults = INITIAL_CHAT_SETTINGS.vectorStore!;
   return {
@@ -62,8 +53,6 @@
   vectorStore: ensureVectorStoreSettings(settings.vectorStore),
 });
 
-=======
->>>>>>> e0742064
 export const ChatSettingsModal: React.FC<ChatSettingsModalProps> = ({
   isOpen,
   onClose,
@@ -76,11 +65,8 @@
   onSavePreset,
   onDeletePreset,
 }) => {
-<<<<<<< HEAD
+
   const [editedSettings, setEditedSettings] = useState<ChatSettings>(() => withDefaults(currentSettings));
-=======
-  const [editedSettings, setEditedSettings] = useState<ChatSettings>(currentSettings);
->>>>>>> e0742064
   const [editedProviderSettings, setEditedProviderSettings] = useState<AIProviderSettings>(providerSettings);
   const [modelOptions, setModelOptions] = useState<ModelOption[]>([]);
   const [modelsLoading, setModelsLoading] = useState(false);
@@ -88,7 +74,6 @@
   const [selectedPreset, setSelectedPreset] = useState<string>(''); // Holds the name of the selected preset
   const loadRequestIdRef = useRef(0);
 
-<<<<<<< HEAD
   const updateVectorStore = useCallback((updater: (prev: VectorStoreSettings) => VectorStoreSettings) => {
     setEditedSettings(prev => {
       const currentVector = ensureVectorStoreSettings(prev.vectorStore);
@@ -99,8 +84,6 @@
     });
   }, []);
 
-=======
->>>>>>> e0742064
   const loadModels = useCallback(async (providerId: AIProviderId, apiKey?: string) => {
     const providerInfo = providers.find(p => p.id === providerId);
     const trimmedKey = apiKey?.trim();
@@ -148,11 +131,7 @@
 
   useEffect(() => {
     if (isOpen) {
-<<<<<<< HEAD
       setEditedSettings(withDefaults(currentSettings));
-=======
-      setEditedSettings(currentSettings);
->>>>>>> e0742064
       setEditedProviderSettings(providerSettings);
       setModelOptions([]);
       setModelsError(null);
@@ -181,7 +160,6 @@
       return acc;
     }, {});
 
-<<<<<<< HEAD
     const draftVectorStore = ensureVectorStoreSettings(editedSettings.vectorStore);
     const parsedTopK = Number(draftVectorStore.topK);
     const sanitizedTopK = Number.isFinite(parsedTopK) && parsedTopK > 0 ? Math.min(Math.round(parsedTopK), 20) : 5;
@@ -204,25 +182,18 @@
             : undefined,
       },
     };
-
-=======
->>>>>>> e0742064
     const finalProviderSettings: AIProviderSettings = {
       selectedProvider: providerId,
       selectedModel: trimmedModel || fallbackModel,
       apiKeys: sanitizedApiKeys,
     };
 
-<<<<<<< HEAD
     const finalChatSettings: ChatSettings = {
       ...editedSettings,
       vectorStore: sanitizedVectorStore,
     };
 
     onSave(finalChatSettings, finalProviderSettings);
-=======
-    onSave(editedSettings, finalProviderSettings);
->>>>>>> e0742064
   };
 
   const handleProviderChange = (providerId: AIProviderId) => {
@@ -250,7 +221,6 @@
       ...prev,
       selectedModel: value,
     }));
-<<<<<<< HEAD
   };
 
   const handleVectorStoreEnabledChange = (enabled: boolean) => {
@@ -315,8 +285,6 @@
       ...prev,
       embedding: { ...prev.embedding, baseUrl: value },
     }));
-=======
->>>>>>> e0742064
   };
 
   const handleLoadPreset = (name: string) => {
@@ -352,7 +320,6 @@
 
   const selectedProviderInfo = providers.find(p => p.id === editedProviderSettings.selectedProvider);
   const selectedApiKey = editedProviderSettings.apiKeys?.[editedProviderSettings.selectedProvider] ?? '';
-<<<<<<< HEAD
   const vectorStoreSettings = editedSettings.vectorStore ?? ensureVectorStoreSettings();
   const embeddingSettings = vectorStoreSettings.embedding;
   const selectedEmbeddingProviderInfo = EMBEDDING_PROVIDERS.find(p => p.id === embeddingSettings.provider) as
@@ -363,8 +330,6 @@
       ? 'https://your-embedding-endpoint/v1/embeddings'
       : getEmbeddingProviderDefaultEndpoint(embeddingSettings.provider) ?? '';
   const embeddingRequiresApiKey = requiresEmbeddingApiKey(embeddingSettings.provider);
-=======
->>>>>>> e0742064
 
   if (!isOpen) return null;
 
@@ -465,7 +430,6 @@
               )}
             </div>
 
-<<<<<<< HEAD
             <div className="border border-border-color rounded-lg p-4 space-y-4">
               <div className="flex items-start gap-3">
                 <input
@@ -640,9 +604,6 @@
                 </div>
               </div>
             </div>
-
-=======
->>>>>>> e0742064
             <div>
               <label htmlFor="preset-selector" className="block text-sm font-medium text-text-secondary mb-2">
                 Manage Presets
