import React, { useState, useEffect, useCallback, useRef, MouseEvent } from 'react';
import type {
  ChatSettings,
  SavedPrompt,
  AIProviderSettings,
  AIProviderId,
  ModelOption,
  VectorStoreSettings,
  EmbeddingProviderId,
  FeatureModelPreferences,
  Mode,
} from '../../types';
import type { ProviderInfo, EmbeddingProviderInfo } from '../../services/providerRegistry';
import { DEFAULT_PROVIDER_MODELS, DEFAULT_EMBEDDING_MODELS } from '../../constants';
import {
  EMBEDDING_PROVIDERS,
  requiresEmbeddingApiKey,
  getEmbeddingProviderDefaultEndpoint,
} from '../../services/providerRegistry';
import { sanitizeFeatureModelPreferences } from '../../utils/providerSettings';
import { GlobalProviderSection } from './settings/GlobalProviderSection';
import { FeatureOverridesSection } from './settings/FeatureOverridesSection';
import { VectorStoreSection } from './settings/VectorStoreSection';
import { ChatPresetsSection } from './settings/ChatPresetsSection';
import { SettingsModalHeader } from './settings/SettingsModalHeader';
import { SettingsModalFooter } from './settings/SettingsModalFooter';
import {
  ensureVectorStoreSettings,
  withDefaults,
  featurePreferenceCount,
  sanitizeVectorStoreSettings,
} from './settings/helpers';
import type { SettingsCategoryId } from './settings/categories';
import { SETTINGS_CATEGORIES } from './settings/categories';
import { SettingsCategoryTabs } from './settings/SettingsCategoryTabs';
import { SettingsCategorySidebar } from './settings/SettingsCategorySidebar';

<<<<<<< HEAD
const DEFAULT_MODAL_WIDTH = 1200;
const DEFAULT_MODAL_HEIGHT = 720;
const MIN_MODAL_WIDTH = 640;
const MIN_MODAL_HEIGHT = 560;
const MAX_MODAL_WIDTH = 1440;
const MAX_MODAL_HEIGHT = 900;
const VIEWPORT_MARGIN_X = 48;
const VIEWPORT_MARGIN_Y = 64;
const WORKSPACE_LAYOUT_WIDTH_KEY = 'ai_content_suite_layout_width';
const MIN_WORKSPACE_CONTENT_WIDTH = 640;
const MAX_WORKSPACE_CONTENT_WIDTH = 1440;
const DEFAULT_WORKSPACE_LAYOUT_PERCENT = 70;
const CHAT_HEIGHT_VIEWPORT_RATIO = 0.75;
const WORKSPACE_SCROLLBAR_STYLE_ID = 'workspace-settings-scrollbar-theme';
const WORKSPACE_SCROLLBAR_CLASS = 'workspace-settings-scrollbar';
=======
const DEFAULT_MODAL_WIDTH = 1040;
const DEFAULT_MODAL_HEIGHT = 640;
const MIN_MODAL_WIDTH = 720;
const MIN_MODAL_HEIGHT = 540;
const MAX_MODAL_WIDTH = 1200;
const MAX_MODAL_HEIGHT = 840;
const VIEWPORT_MARGIN_X = 48;
const VIEWPORT_MARGIN_Y = 64;
>>>>>>> c5eaab5d

interface ModalSize {
  width: number;
  height: number;
}

interface SettingsModalProps {
  isOpen: boolean;
  onClose: () => void;
  currentSettings: ChatSettings;
  providerSettings: AIProviderSettings;
  providers: ProviderInfo[];
  onSave: (newSettings: ChatSettings, providerSettings: AIProviderSettings) => void;
  onFetchModels: (providerId: AIProviderId, apiKey?: string) => Promise<ModelOption[]>;
  savedPrompts: SavedPrompt[];
  onSavePreset: (name: string, prompt: string) => void;
  onDeletePreset: (name: string) => void;
}

/**
 * Presents the workspace settings experience inside a full-featured, resizable modal window.
 *
 * @param props - Collection of event handlers and the current workspace configuration state.
 * @returns A rendered modal tree bound to the provided state values.
 */
export const SettingsModal: React.FC<SettingsModalProps> = ({
  isOpen,
  onClose,
  currentSettings,
  providerSettings,
  providers,
  onSave,
  onFetchModels,
  savedPrompts,
  onSavePreset,
  onDeletePreset,
}) => {
  const [editedSettings, setEditedSettings] = useState<ChatSettings>(() => withDefaults(currentSettings));
  const [editedProviderSettings, setEditedProviderSettings] = useState<AIProviderSettings>(providerSettings);
  const [modelOptions, setModelOptions] = useState<ModelOption[]>([]);
  const [modelsLoading, setModelsLoading] = useState(false);
  const [modelsError, setModelsError] = useState<string | null>(null);
  const [selectedPreset, setSelectedPreset] = useState<string>('');
  const [activeCategory, setActiveCategory] = useState<SettingsCategoryId>('global');
  const [modalSize, setModalSize] = useState<ModalSize>({
    width: DEFAULT_MODAL_WIDTH,
    height: DEFAULT_MODAL_HEIGHT,
  });
  const [isResizing, setIsResizing] = useState(false);
  const loadRequestIdRef = useRef(0);
  const initialSizeAppliedRef = useRef(false);
  const resizeStateRef = useRef<{
    startX: number;
    startY: number;
    startWidth: number;
    startHeight: number;
  } | null>(null);
  const resizeHandlersRef = useRef<{
    move: (event: PointerEvent) => void;
    end: (event: PointerEvent) => void;
  } | null>(null);
  const previousBodyStylesRef = useRef<{ cursor: string; userSelect: string } | null>(null);

  /**
   * Constrains the requested modal dimensions so the window remains within the viewport bounds
   * while respecting the design minimum and maximum breakpoints.
   *
   * @param width - Proposed modal width in pixels.
   * @param height - Proposed modal height in pixels.
   * @returns A sanitized pair of width and height values that fit the viewport.
   */
  const clampModalSize = useCallback(
    (width: number, height: number): ModalSize => {
      if (typeof window === 'undefined') {
        return { width, height };
      }

      const availableWidth = Math.max(
        window.innerWidth - VIEWPORT_MARGIN_X,
        Math.min(window.innerWidth, 320),
      );
      const availableHeight = Math.max(
        window.innerHeight - VIEWPORT_MARGIN_Y,
        Math.min(window.innerHeight, 360),
      );
      const minWidth = Math.min(MIN_MODAL_WIDTH, availableWidth);
      const minHeight = Math.min(MIN_MODAL_HEIGHT, availableHeight);
      const maxWidth = Math.min(MAX_MODAL_WIDTH, availableWidth);
      const maxHeight = Math.min(MAX_MODAL_HEIGHT, availableHeight);

      const clampedWidth = Math.min(Math.max(width, minWidth), maxWidth);
      const clampedHeight = Math.min(Math.max(height, minHeight), maxHeight);

      return { width: clampedWidth, height: clampedHeight };
    },
    [],
  );

  /**
<<<<<<< HEAD
   * Ensures the workspace-themed scrollbar styling is present so modal scroll regions
   * inherit the darker treatment that matches the rest of the application chrome.
   */
  const ensureScrollbarTheme = useCallback(() => {
    if (typeof document === 'undefined') {
      return;
    }

    if (document.getElementById(WORKSPACE_SCROLLBAR_STYLE_ID)) {
      return;
    }

    const styleElement = document.createElement('style');
    styleElement.id = WORKSPACE_SCROLLBAR_STYLE_ID;
    styleElement.textContent = `
.${WORKSPACE_SCROLLBAR_CLASS} {
  scrollbar-width: thin;
  scrollbar-color: oklch(0.35 0 0 / 0.85) transparent;
}
.${WORKSPACE_SCROLLBAR_CLASS}::-webkit-scrollbar {
  width: 12px;
}
.${WORKSPACE_SCROLLBAR_CLASS}::-webkit-scrollbar-track {
  background: transparent;
}
.${WORKSPACE_SCROLLBAR_CLASS}::-webkit-scrollbar-thumb {
  background-color: oklch(0.32 0 0 / 0.85);
  border-radius: 9999px;
  border: 2px solid oklch(0.18 0 0 / 0.8);
}
.${WORKSPACE_SCROLLBAR_CLASS}::-webkit-scrollbar-thumb:hover {
  background-color: oklch(0.36 0 0 / 0.9);
}
`;
    document.head.appendChild(styleElement);
  }, []);

  /**
=======
>>>>>>> c5eaab5d
   * Cleans up any active resize gesture by removing event listeners and restoring the document
   * cursor and selection styles.
   */
  const endResize = useCallback(() => {
    if (typeof window === 'undefined') {
      return;
    }

    const handlers = resizeHandlersRef.current;
    if (handlers) {
      window.removeEventListener('pointermove', handlers.move);
      window.removeEventListener('pointerup', handlers.end);
      window.removeEventListener('pointercancel', handlers.end);
      resizeHandlersRef.current = null;
    }

    resizeStateRef.current = null;
    setIsResizing(false);

    if (previousBodyStylesRef.current) {
      document.body.style.cursor = previousBodyStylesRef.current.cursor;
      document.body.style.userSelect = previousBodyStylesRef.current.userSelect;
      previousBodyStylesRef.current = null;
    }
  }, []);

  /**
   * Begins a resize gesture when the resize affordance is activated, tracking pointer movement
   * to update the modal dimensions in real time.
   *
   * @param event - Pointer event emitted from the resize affordance.
   */
  const handleResizePointerDown = useCallback(
    (event: React.PointerEvent<HTMLDivElement>) => {
      if (typeof window === 'undefined') {
        return;
      }

      event.preventDefault();
      event.stopPropagation();

      resizeStateRef.current = {
        startX: event.clientX,
        startY: event.clientY,
        startWidth: modalSize.width,
        startHeight: modalSize.height,
      };

      setIsResizing(true);

      if (!previousBodyStylesRef.current) {
        previousBodyStylesRef.current = {
          cursor: document.body.style.cursor,
          userSelect: document.body.style.userSelect,
        };
      }

      document.body.style.cursor = 'nwse-resize';
      document.body.style.userSelect = 'none';

      const handlePointerMove = (moveEvent: PointerEvent) => {
        const resizeState = resizeStateRef.current;
        if (!resizeState) {
          return;
        }

        const nextWidth = resizeState.startWidth + (moveEvent.clientX - resizeState.startX);
        const nextHeight = resizeState.startHeight + (moveEvent.clientY - resizeState.startY);

        setModalSize(prevSize => {
          const constrainedSize = clampModalSize(nextWidth, nextHeight);
          if (
            constrainedSize.width === prevSize.width &&
            constrainedSize.height === prevSize.height
          ) {
            return prevSize;
          }
          return constrainedSize;
        });
      };

      const handlePointerEnd = () => {
        endResize();
      };

      resizeHandlersRef.current = {
        move: handlePointerMove,
        end: handlePointerEnd,
      };

      window.addEventListener('pointermove', handlePointerMove);
      window.addEventListener('pointerup', handlePointerEnd);
      window.addEventListener('pointercancel', handlePointerEnd);
    },
    [clampModalSize, endResize, modalSize.height, modalSize.width],
  );

  const updateVectorStore = useCallback((updater: (prev: VectorStoreSettings) => VectorStoreSettings) => {
    setEditedSettings(prev => {
      const currentVector = ensureVectorStoreSettings(prev.vectorStore);
      return {
        ...prev,
        vectorStore: updater(currentVector),
      };
    });
  }, []);

  const enableFeatureOverride = useCallback((mode: Mode, enabled: boolean) => {
    setEditedProviderSettings(prev => {
      const nextPreferences: FeatureModelPreferences = { ...(prev.featureModelPreferences ?? {}) };
      if (enabled) {
        const globalModel = prev.selectedModel?.trim() || DEFAULT_PROVIDER_MODELS[prev.selectedProvider] || '';
        nextPreferences[mode] = {
          provider: prev.selectedProvider,
          model: globalModel,
        };
      } else {
        delete nextPreferences[mode];
      }

      return {
        ...prev,
        featureModelPreferences: featurePreferenceCount(nextPreferences) > 0 ? nextPreferences : undefined,
      };
    });
  }, []);

  const updateFeaturePreference = useCallback((mode: Mode, updater: (prev: { provider: AIProviderId; model: string }) => {
    provider: AIProviderId;
    model: string;
  }) => {
    setEditedProviderSettings(prev => {
      const existing = prev.featureModelPreferences?.[mode] ?? {
        provider: prev.selectedProvider,
        model: prev.selectedModel?.trim() || DEFAULT_PROVIDER_MODELS[prev.selectedProvider] || '',
      };
      const nextPreferences: FeatureModelPreferences = {
        ...(prev.featureModelPreferences ?? {}),
        [mode]: updater(existing),
      };
      return {
        ...prev,
        featureModelPreferences: nextPreferences,
      };
    });
  }, []);

  const loadModels = useCallback(async (providerId: AIProviderId, apiKey?: string) => {
    const providerInfo = providers.find(p => p.id === providerId);
    const trimmedKey = apiKey?.trim();

    if (providerInfo?.requiresApiKey && !trimmedKey) {
      setModelOptions([]);
      setModelsError(`${providerInfo.label} requires an API key to load models.`);
      setModelsLoading(false);
      return;
    }

    const requestId = ++loadRequestIdRef.current;
    setModelsLoading(true);
    setModelsError(null);
    setModelOptions([]);

    try {
      const models = await onFetchModels(providerId, trimmedKey);
      if (loadRequestIdRef.current !== requestId) {
        return;
      }
      setModelOptions(models);
      if (models.length > 0) {
        setEditedProviderSettings(prev => {
          if (prev.selectedProvider !== providerId) return prev;
          if (models.some(model => model.id === prev.selectedModel)) {
            return prev;
          }
          return { ...prev, selectedModel: models[0].id };
        });
      }
    } catch (error) {
      if (error instanceof DOMException && error.name === 'AbortError') {
        return;
      }
      const message = error instanceof Error ? error.message : String(error);
      setModelsError(message);
      setModelOptions([]);
    } finally {
      if (loadRequestIdRef.current === requestId) {
        setModelsLoading(false);
      }
    }
  }, [onFetchModels, providers]);

  /**
   * Derives a modal footprint that mirrors the active workspace layout so each settings
   * category opens at the same scale as the LLM chat experience.
   */
  const computeWorkspaceAlignedSize = useCallback((): ModalSize => {
    if (typeof window === 'undefined') {
      return clampModalSize(DEFAULT_MODAL_WIDTH, DEFAULT_MODAL_HEIGHT);
    }

    const storedPercentRaw = Number(localStorage.getItem(WORKSPACE_LAYOUT_WIDTH_KEY));
    const storedPercent = Number.isFinite(storedPercentRaw)
      ? storedPercentRaw
      : DEFAULT_WORKSPACE_LAYOUT_PERCENT;
    const normalizedPercent = Math.min(Math.max(storedPercent, 0), 100);

    const referenceWidth =
      normalizedPercent >= 100
        ? Math.min(MAX_WORKSPACE_CONTENT_WIDTH, window.innerWidth - VIEWPORT_MARGIN_X)
        : MIN_WORKSPACE_CONTENT_WIDTH +
          ((MAX_WORKSPACE_CONTENT_WIDTH - MIN_WORKSPACE_CONTENT_WIDTH) * normalizedPercent) / 100;

    const referenceHeight = window.innerHeight * CHAT_HEIGHT_VIEWPORT_RATIO;

    return clampModalSize(referenceWidth, referenceHeight);
  }, [clampModalSize]);

  useEffect(() => {
<<<<<<< HEAD
    ensureScrollbarTheme();
  }, [ensureScrollbarTheme]);

  useEffect(() => {
=======
>>>>>>> c5eaab5d
    if (!isOpen) {
      initialSizeAppliedRef.current = false;
      return;
    }

    if (!initialSizeAppliedRef.current) {
<<<<<<< HEAD
      const defaultSize = computeWorkspaceAlignedSize();
=======
      const defaultSize = clampModalSize(DEFAULT_MODAL_WIDTH, DEFAULT_MODAL_HEIGHT);
>>>>>>> c5eaab5d
      setModalSize(prevSize => {
        if (prevSize.width === defaultSize.width && prevSize.height === defaultSize.height) {
          return prevSize;
        }
        return defaultSize;
      });
      initialSizeAppliedRef.current = true;
    } else {
      setModalSize(prevSize => {
        const constrainedSize = clampModalSize(prevSize.width, prevSize.height);
        if (
          constrainedSize.width === prevSize.width &&
          constrainedSize.height === prevSize.height
        ) {
          return prevSize;
        }
        return constrainedSize;
      });
    }

    setEditedSettings(withDefaults(currentSettings));
    setEditedProviderSettings(providerSettings);
    setModelOptions([]);
    setModelsError(null);
    setModelsLoading(false);
    setSelectedPreset('');
    setActiveCategory('global');
  }, [
    isOpen,
    currentSettings,
    providerSettings,
    clampModalSize,
<<<<<<< HEAD
    computeWorkspaceAlignedSize,
=======
>>>>>>> c5eaab5d
  ]);

  useEffect(() => {
    if (!isOpen || typeof window === 'undefined') {
      return;
    }

    const handleWindowResize = () => {
      setModalSize(prevSize => {
        const constrainedSize = clampModalSize(prevSize.width, prevSize.height);
        if (
          constrainedSize.width === prevSize.width &&
          constrainedSize.height === prevSize.height
        ) {
          return prevSize;
        }
        return constrainedSize;
      });
    };

    window.addEventListener('resize', handleWindowResize);
    return () => {
      window.removeEventListener('resize', handleWindowResize);
    };
  }, [isOpen, clampModalSize]);

  useEffect(() => () => {
    endResize();
  }, [endResize]);

  useEffect(() => {
    if (isOpen) {
      const providerId = providerSettings.selectedProvider;
      const apiKey = providerSettings.apiKeys?.[providerId];
      loadModels(providerId, apiKey);
    }
  }, [isOpen, providerSettings, loadModels]);

  const handleSave = () => {
    const providerId = editedProviderSettings.selectedProvider;
    const trimmedModel = editedProviderSettings.selectedModel.trim();
    const fallbackModel = DEFAULT_PROVIDER_MODELS[providerId] ?? DEFAULT_PROVIDER_MODELS[providerSettings.selectedProvider];

    const sanitizedApiKeys = Object.entries(editedProviderSettings.apiKeys || {}).reduce<AIProviderSettings['apiKeys']>((acc, [key, value]) => {
      const trimmed = typeof value === 'string' ? value.trim() : '';
      if (trimmed) {
        acc[key as AIProviderId] = trimmed;
      }
      return acc;
    }, {});

    const sanitizedVectorStore = sanitizeVectorStoreSettings(editedSettings.vectorStore);

    const sanitizedFeaturePreferences = sanitizeFeatureModelPreferences(editedProviderSettings.featureModelPreferences);
    const finalFeaturePreferences = featurePreferenceCount(sanitizedFeaturePreferences) > 0
      ? sanitizedFeaturePreferences
      : undefined;

    const finalProviderSettings: AIProviderSettings = {
      selectedProvider: providerId,
      selectedModel: trimmedModel || fallbackModel,
      apiKeys: sanitizedApiKeys,
      featureModelPreferences: finalFeaturePreferences,
    };

    const finalChatSettings: ChatSettings = {
      ...editedSettings,
      vectorStore: sanitizedVectorStore,
    };

    onSave(finalChatSettings, finalProviderSettings);
  };

  const handleProviderChange = (providerId: AIProviderId) => {
    setEditedProviderSettings(prev => {
      const fallbackModel = DEFAULT_PROVIDER_MODELS[providerId] ?? prev.selectedModel;
      return {
        ...prev,
        selectedProvider: providerId,
        selectedModel: fallbackModel,
      };
    });
    const apiKey = editedProviderSettings.apiKeys?.[providerId];
    loadModels(providerId, apiKey);
  };

  const handleApiKeyChange = (providerId: AIProviderId, value: string) => {
    setEditedProviderSettings(prev => ({
      ...prev,
      apiKeys: { ...prev.apiKeys, [providerId]: value },
    }));
  };

  const handleModelInputChange = (value: string) => {
    setEditedProviderSettings(prev => ({
      ...prev,
      selectedModel: value,
    }));
  };

  const handleVectorStoreEnabledChange = (enabled: boolean) => {
    updateVectorStore(prev => ({ ...prev, enabled }));
  };

  const handleVectorStoreUrlChange = (value: string) => {
    updateVectorStore(prev => ({ ...prev, url: value }));
  };

  const handleVectorStoreCollectionChange = (value: string) => {
    updateVectorStore(prev => ({ ...prev, collection: value }));
  };

  const handleVectorStoreApiKeyChange = (value: string) => {
    updateVectorStore(prev => ({ ...prev, apiKey: value }));
  };

  const handleVectorStoreTopKChange = (value: string) => {
    const numericValue = Number(value);
    updateVectorStore(prev => ({
      ...prev,
      topK: value === '' ? 0 : Number.isFinite(numericValue) ? numericValue : prev.topK,
    }));
  };

  const handleEmbeddingProviderChange = (providerId: EmbeddingProviderId) => {
    updateVectorStore(prev => {
      if (prev.embedding.provider === providerId) {
        return { ...prev, embedding: { ...prev.embedding, provider: providerId } };
      }
      const defaultModel = DEFAULT_EMBEDDING_MODELS[providerId] ?? '';
      const defaultEndpoint = getEmbeddingProviderDefaultEndpoint(providerId) ?? '';
      return {
        ...prev,
        embedding: {
          ...prev.embedding,
          provider: providerId,
          model: defaultModel,
          baseUrl: providerId === 'custom' ? '' : defaultEndpoint,
        },
      };
    });
  };

  const handleEmbeddingModelChange = (value: string) => {
    updateVectorStore(prev => ({
      ...prev,
      embedding: { ...prev.embedding, model: value },
    }));
  };

  const handleEmbeddingApiKeyChange = (value: string) => {
    updateVectorStore(prev => ({
      ...prev,
      embedding: { ...prev.embedding, apiKey: value },
    }));
  };

  const handleEmbeddingBaseUrlChange = (value: string) => {
    updateVectorStore(prev => ({
      ...prev,
      embedding: { ...prev.embedding, baseUrl: value },
    }));
  };

  const handleLoadPreset = (name: string) => {
    const preset = savedPrompts.find(p => p.name === name);
    if (preset) {
      setEditedSettings({ ...editedSettings, systemInstruction: preset.prompt });
      setSelectedPreset(name);
    } else {
      setSelectedPreset('');
    }
  };

  const handleSaveAsPreset = () => {
    const name = window.prompt('Enter a name for this preset:', selectedPreset || 'New Preset');
    if (name && name.trim() !== '') {
      onSavePreset(name.trim(), editedSettings.systemInstruction);
      setSelectedPreset(name.trim());
    }
  };

  const handleDeletePreset = () => {
    if (selectedPreset && window.confirm(`Are you sure you want to delete the preset "${selectedPreset}"?`)) {
      onDeletePreset(selectedPreset);
      setSelectedPreset('');
    }
  };

  const handleOverlayClick = (e: MouseEvent<HTMLDivElement>) => {
    if (e.target === e.currentTarget) {
      onClose();
    }
  };

  const selectedProviderInfo = providers.find(p => p.id === editedProviderSettings.selectedProvider);
  const globalProviderLabel = selectedProviderInfo?.label ?? 'Selected provider';
  const selectedApiKey = editedProviderSettings.apiKeys?.[editedProviderSettings.selectedProvider] ?? '';
  const vectorStoreSettings = ensureVectorStoreSettings(editedSettings.vectorStore);
  const embeddingSettings = vectorStoreSettings.embedding;
  const selectedEmbeddingProviderInfo = EMBEDDING_PROVIDERS.find(
    provider => provider.id === embeddingSettings.provider,
  ) as EmbeddingProviderInfo | undefined;
  const embeddingEndpointPlaceholder =
    embeddingSettings.provider === 'custom'
      ? 'https://your-embedding-endpoint/v1/embeddings'
      : getEmbeddingProviderDefaultEndpoint(embeddingSettings.provider) ?? '';
  const embeddingRequiresApiKey = requiresEmbeddingApiKey(embeddingSettings.provider);
  const featurePreferences = editedProviderSettings.featureModelPreferences ?? {};
  const globalModelName = editedProviderSettings.selectedModel?.trim() || DEFAULT_PROVIDER_MODELS[editedProviderSettings.selectedProvider] || '';
  const activeCategoryConfig = SETTINGS_CATEGORIES.find(category => category.id === activeCategory);

  const renderCategoryContent = () => {
    switch (activeCategory) {
      case 'global':
        return (
          <GlobalProviderSection
            providers={providers}
            selectedProviderId={editedProviderSettings.selectedProvider}
            selectedModel={editedProviderSettings.selectedModel}
            selectedApiKey={selectedApiKey}
            modelOptions={modelOptions}
            modelsLoading={modelsLoading}
            modelsError={modelsError}
            onProviderChange={handleProviderChange}
            onApiKeyChange={handleApiKeyChange}
            onModelChange={handleModelInputChange}
            onRefreshModels={() => loadModels(editedProviderSettings.selectedProvider, selectedApiKey)}
          />
        );
      case 'feature-overrides':
        return (
          <FeatureOverridesSection
            providers={providers}
            featurePreferences={featurePreferences}
            globalProviderLabel={globalProviderLabel}
            globalModelName={globalModelName}
            selectedProviderId={editedProviderSettings.selectedProvider}
            onToggleOverride={enableFeatureOverride}
            onUpdatePreference={updateFeaturePreference}
          />
        );
      case 'vector-store':
        return (
          <VectorStoreSection
            vectorStoreSettings={vectorStoreSettings}
            embeddingEndpointPlaceholder={embeddingEndpointPlaceholder}
            embeddingRequiresApiKey={embeddingRequiresApiKey}
            selectedEmbeddingProviderInfo={selectedEmbeddingProviderInfo}
            onEnabledChange={handleVectorStoreEnabledChange}
            onUrlChange={handleVectorStoreUrlChange}
            onCollectionChange={handleVectorStoreCollectionChange}
            onApiKeyChange={handleVectorStoreApiKeyChange}
            onTopKChange={handleVectorStoreTopKChange}
            onEmbeddingProviderChange={handleEmbeddingProviderChange}
            onEmbeddingModelChange={handleEmbeddingModelChange}
            onEmbeddingApiKeyChange={handleEmbeddingApiKeyChange}
            onEmbeddingBaseUrlChange={handleEmbeddingBaseUrlChange}
          />
        );
      case 'chat-presets':
        return (
          <ChatPresetsSection
            savedPrompts={savedPrompts}
            selectedPreset={selectedPreset}
            systemInstruction={editedSettings.systemInstruction}
            onSelectPreset={handleLoadPreset}
            onDeletePreset={handleDeletePreset}
            onSystemInstructionChange={value => {
              setEditedSettings({ ...editedSettings, systemInstruction: value });
              if (selectedPreset) setSelectedPreset('');
            }}
          />
        );
      default:
        return null;
    }
  };

  if (!isOpen) return null;

  return (
    <div
<<<<<<< HEAD
      className="fixed inset-0 bg-black/80 backdrop-blur-sm flex items-center justify-center p-4 sm:p-8 z-50 transition-opacity duration-300 animate-fade-in-scale"
=======
      className="fixed inset-0 bg-black bg-opacity-70 flex items-center justify-center p-4 sm:p-8 z-50 transition-opacity duration-300 animate-fade-in-scale"
>>>>>>> c5eaab5d
      onClick={handleOverlayClick}
      role="dialog"
      aria-modal="true"
      aria-labelledby="workspace-settings-modal"
    >
      <div
<<<<<<< HEAD
        className={`relative flex flex-col overflow-hidden rounded-xl border border-border-color/80 bg-background/95 shadow-[0_40px_120px_-35px_rgba(0,0,0,0.85)] ${
=======
        className={`relative bg-surface/95 border border-border-strong rounded-lg shadow-2xl flex flex-col overflow-hidden ${
>>>>>>> c5eaab5d
          isResizing ? 'select-none' : ''
        }`}
        style={{
          width: modalSize.width,
          height: modalSize.height,
<<<<<<< HEAD
          minWidth: `min(${MIN_MODAL_WIDTH}px, calc(100vw - 3rem))`,
          minHeight: `min(${MIN_MODAL_HEIGHT}px, calc(100vh - 4rem))`,
          maxWidth: `min(${MAX_MODAL_WIDTH}px, calc(100vw - 2rem))`,
          maxHeight: `min(${MAX_MODAL_HEIGHT}px, calc(100vh - 2rem))`,
          transition: isResizing ? 'none' : 'width 220ms ease, height 220ms ease',
=======
          minWidth: 'min(720px, calc(100vw - 3rem))',
          minHeight: 'min(540px, calc(100vh - 4rem))',
          maxWidth: 'min(1200px, calc(100vw - 2rem))',
          maxHeight: 'min(840px, calc(100vh - 2rem))',
          transition: isResizing ? 'none' : 'width 160ms ease-out, height 160ms ease-out',
>>>>>>> c5eaab5d
        }}
      >
        <SettingsModalHeader onClose={onClose} />
        <SettingsCategoryTabs
          categories={SETTINGS_CATEGORIES}
          activeCategory={activeCategory}
          onSelect={categoryId => setActiveCategory(categoryId)}
        />

        <div className="flex flex-1 overflow-hidden">
          <SettingsCategorySidebar
            categories={SETTINGS_CATEGORIES}
            activeCategory={activeCategory}
            onSelect={categoryId => setActiveCategory(categoryId)}
<<<<<<< HEAD
            scrollbarClassName={WORKSPACE_SCROLLBAR_CLASS}
          />

          <div
            className="relative flex-1 bg-background/80 sm:border-l sm:border-border-color/70"
=======
          />

          <div
            className="relative flex-1"
>>>>>>> c5eaab5d
            role="tabpanel"
            id={`settings-panel-${activeCategory}`}
            aria-labelledby={`settings-tab-${activeCategory}`}
          >
            <div
              key={activeCategory}
<<<<<<< HEAD
              className={`h-full overflow-y-auto ${WORKSPACE_SCROLLBAR_CLASS} px-6 py-6 sm:px-9 sm:py-8 transition-opacity duration-200 ease-out`}
=======
              className="h-full overflow-y-auto p-5 sm:p-8 transition-opacity duration-200 ease-out"
>>>>>>> c5eaab5d
            >
              {activeCategoryConfig && (
                <div className="mb-6 hidden sm:block">
                  <h3 className="text-lg font-semibold text-text-primary">{activeCategoryConfig.label}</h3>
<<<<<<< HEAD
                  <p className="mt-1 text-sm text-text-secondary/80">{activeCategoryConfig.description}</p>
=======
                  <p className="mt-1 text-sm text-text-secondary">{activeCategoryConfig.description}</p>
>>>>>>> c5eaab5d
                </div>
              )}
              {renderCategoryContent()}
            </div>
          </div>
        </div>

        <SettingsModalFooter onClose={onClose} onSave={handleSave} onSaveAsPreset={handleSaveAsPreset} />
        <div
          className="absolute bottom-0 right-0 p-3 cursor-nwse-resize text-text-secondary/70 hover:text-primary transition-colors duration-150"
          onPointerDown={handleResizePointerDown}
          role="presentation"
          aria-hidden="true"
        >
          <div
            className={`pointer-events-none h-3 w-3 border-b border-r border-current ${
              isResizing ? 'opacity-100' : 'opacity-70'
            }`}
          />
        </div>
      </div>
    </div>
  );
};<|MERGE_RESOLUTION|>--- conflicted
+++ resolved
@@ -35,7 +35,6 @@
 import { SettingsCategoryTabs } from './settings/SettingsCategoryTabs';
 import { SettingsCategorySidebar } from './settings/SettingsCategorySidebar';
 
-<<<<<<< HEAD
 const DEFAULT_MODAL_WIDTH = 1200;
 const DEFAULT_MODAL_HEIGHT = 720;
 const MIN_MODAL_WIDTH = 640;
@@ -51,16 +50,6 @@
 const CHAT_HEIGHT_VIEWPORT_RATIO = 0.75;
 const WORKSPACE_SCROLLBAR_STYLE_ID = 'workspace-settings-scrollbar-theme';
 const WORKSPACE_SCROLLBAR_CLASS = 'workspace-settings-scrollbar';
-=======
-const DEFAULT_MODAL_WIDTH = 1040;
-const DEFAULT_MODAL_HEIGHT = 640;
-const MIN_MODAL_WIDTH = 720;
-const MIN_MODAL_HEIGHT = 540;
-const MAX_MODAL_WIDTH = 1200;
-const MAX_MODAL_HEIGHT = 840;
-const VIEWPORT_MARGIN_X = 48;
-const VIEWPORT_MARGIN_Y = 64;
->>>>>>> c5eaab5d
 
 interface ModalSize {
   width: number;
@@ -160,7 +149,6 @@
   );
 
   /**
-<<<<<<< HEAD
    * Ensures the workspace-themed scrollbar styling is present so modal scroll regions
    * inherit the darker treatment that matches the rest of the application chrome.
    */
@@ -199,8 +187,6 @@
   }, []);
 
   /**
-=======
->>>>>>> c5eaab5d
    * Cleans up any active resize gesture by removing event listeners and restoring the document
    * cursor and selection styles.
    */
@@ -420,24 +406,18 @@
   }, [clampModalSize]);
 
   useEffect(() => {
-<<<<<<< HEAD
     ensureScrollbarTheme();
   }, [ensureScrollbarTheme]);
 
   useEffect(() => {
-=======
->>>>>>> c5eaab5d
+
     if (!isOpen) {
       initialSizeAppliedRef.current = false;
       return;
     }
 
     if (!initialSizeAppliedRef.current) {
-<<<<<<< HEAD
       const defaultSize = computeWorkspaceAlignedSize();
-=======
-      const defaultSize = clampModalSize(DEFAULT_MODAL_WIDTH, DEFAULT_MODAL_HEIGHT);
->>>>>>> c5eaab5d
       setModalSize(prevSize => {
         if (prevSize.width === defaultSize.width && prevSize.height === defaultSize.height) {
           return prevSize;
@@ -470,10 +450,7 @@
     currentSettings,
     providerSettings,
     clampModalSize,
-<<<<<<< HEAD
     computeWorkspaceAlignedSize,
-=======
->>>>>>> c5eaab5d
   ]);
 
   useEffect(() => {
@@ -757,40 +734,24 @@
 
   return (
     <div
-<<<<<<< HEAD
       className="fixed inset-0 bg-black/80 backdrop-blur-sm flex items-center justify-center p-4 sm:p-8 z-50 transition-opacity duration-300 animate-fade-in-scale"
-=======
-      className="fixed inset-0 bg-black bg-opacity-70 flex items-center justify-center p-4 sm:p-8 z-50 transition-opacity duration-300 animate-fade-in-scale"
->>>>>>> c5eaab5d
       onClick={handleOverlayClick}
       role="dialog"
       aria-modal="true"
       aria-labelledby="workspace-settings-modal"
     >
       <div
-<<<<<<< HEAD
         className={`relative flex flex-col overflow-hidden rounded-xl border border-border-color/80 bg-background/95 shadow-[0_40px_120px_-35px_rgba(0,0,0,0.85)] ${
-=======
-        className={`relative bg-surface/95 border border-border-strong rounded-lg shadow-2xl flex flex-col overflow-hidden ${
->>>>>>> c5eaab5d
           isResizing ? 'select-none' : ''
         }`}
         style={{
           width: modalSize.width,
           height: modalSize.height,
-<<<<<<< HEAD
           minWidth: `min(${MIN_MODAL_WIDTH}px, calc(100vw - 3rem))`,
           minHeight: `min(${MIN_MODAL_HEIGHT}px, calc(100vh - 4rem))`,
           maxWidth: `min(${MAX_MODAL_WIDTH}px, calc(100vw - 2rem))`,
           maxHeight: `min(${MAX_MODAL_HEIGHT}px, calc(100vh - 2rem))`,
           transition: isResizing ? 'none' : 'width 220ms ease, height 220ms ease',
-=======
-          minWidth: 'min(720px, calc(100vw - 3rem))',
-          minHeight: 'min(540px, calc(100vh - 4rem))',
-          maxWidth: 'min(1200px, calc(100vw - 2rem))',
-          maxHeight: 'min(840px, calc(100vh - 2rem))',
-          transition: isResizing ? 'none' : 'width 160ms ease-out, height 160ms ease-out',
->>>>>>> c5eaab5d
         }}
       >
         <SettingsModalHeader onClose={onClose} />
@@ -805,38 +766,23 @@
             categories={SETTINGS_CATEGORIES}
             activeCategory={activeCategory}
             onSelect={categoryId => setActiveCategory(categoryId)}
-<<<<<<< HEAD
             scrollbarClassName={WORKSPACE_SCROLLBAR_CLASS}
           />
 
           <div
             className="relative flex-1 bg-background/80 sm:border-l sm:border-border-color/70"
-=======
-          />
-
-          <div
-            className="relative flex-1"
->>>>>>> c5eaab5d
             role="tabpanel"
             id={`settings-panel-${activeCategory}`}
             aria-labelledby={`settings-tab-${activeCategory}`}
           >
             <div
               key={activeCategory}
-<<<<<<< HEAD
               className={`h-full overflow-y-auto ${WORKSPACE_SCROLLBAR_CLASS} px-6 py-6 sm:px-9 sm:py-8 transition-opacity duration-200 ease-out`}
-=======
-              className="h-full overflow-y-auto p-5 sm:p-8 transition-opacity duration-200 ease-out"
->>>>>>> c5eaab5d
             >
               {activeCategoryConfig && (
                 <div className="mb-6 hidden sm:block">
                   <h3 className="text-lg font-semibold text-text-primary">{activeCategoryConfig.label}</h3>
-<<<<<<< HEAD
                   <p className="mt-1 text-sm text-text-secondary/80">{activeCategoryConfig.description}</p>
-=======
-                  <p className="mt-1 text-sm text-text-secondary">{activeCategoryConfig.description}</p>
->>>>>>> c5eaab5d
                 </div>
               )}
               {renderCategoryContent()}
