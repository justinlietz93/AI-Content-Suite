--- conflicted
+++ resolved
@@ -12,11 +12,7 @@
     "pdfjs-dist": "4.4.168",
     "react": "^19.1.0",
     "react-dom": "^19.1.0",
-<<<<<<< HEAD
-    "react-force-graph-2d": "^1.29.0",
-=======
     "pdfjs-dist": "4.4.168",
->>>>>>> 01792d14
     "tesseract.js": "5.1.0"
   },
   "devDependencies": {
