<<<<<<< HEAD
import React, { useState, useCallback, useMemo, useRef, useEffect } from 'react';
=======



import React, { useState, useCallback, useMemo, useEffect, FormEvent, useRef } from 'react';
import { ProgressBar } from './components/ui/ProgressBar';
import { Tabs } from './components/ui/Tabs';
>>>>>>> 01792d14
import { ReportModal } from './components/modals/ReportModal';
import { ChatSettingsModal } from './components/modals/ChatSettingsModal';
import { useStarfield } from './hooks/useStarfield';
<<<<<<< HEAD
import type { Mode } from './types';
import {
  INITIAL_PROGRESS,
  DEFAULT_PROVIDER_MODELS,
} from './constants';
import { handleSubmission } from './services/submissionService';
import { setActiveProviderConfig } from './services/geminiService';
import { AI_PROVIDERS, fetchModelsForProvider } from './services/providerRegistry';
=======
import type { ProcessedOutput, ProgressUpdate, AppState, ProcessingError, Mode, RewriteLength, SummaryFormat, ReasoningSettings, ScaffolderSettings, RequestSplitterSettings, PromptEnhancerSettings, AgentDesignerSettings, ChatSettings, ChatMessage, SavedPrompt, AIProviderSettings } from './types';
import { INITIAL_PROGRESS, INITIAL_REASONING_SETTINGS, INITIAL_SCAFFOLDER_SETTINGS, INITIAL_REQUEST_SPLITTER_SETTINGS, INITIAL_PROMPT_ENHANCER_SETTINGS, INITIAL_AGENT_DESIGNER_SETTINGS, INITIAL_CHAT_SETTINGS, INITIAL_AI_PROVIDER_SETTINGS, DEFAULT_PROVIDER_MODELS } from './constants';
import { SUMMARY_FORMAT_OPTIONS } from './data/summaryFormats';
import { TABS, DESCRIPTION_TEXT, getButtonText } from './constants/uiConstants';
import { handleSubmission } from './services/submissionService';
import { setActiveProviderConfig, sendChatMessage } from './services/geminiService';
import { AI_PROVIDERS, fetchModelsForProvider, getProviderLabel } from './services/providerRegistry';
import { fileToGenerativePart } from './utils/fileUtils';
>>>>>>> 01792d14
import {
  downloadReasoningArtifact,
  downloadScaffoldArtifact,
  downloadRequestSplitterArtifact,
  downloadPromptEnhancerArtifact,
  downloadAgentDesignerArtifact,
} from './utils/downloadUtils';
<<<<<<< HEAD
import { useWorkspaceState } from './hooks/useWorkspaceState';
import { usePersistentChatSettings } from './hooks/usePersistentChatSettings';
import { usePersistentProviderSettings } from './hooks/usePersistentProviderSettings';
import { useSavedPrompts } from './hooks/useSavedPrompts';
import { useLayoutPreferences } from './hooks/useLayoutPreferences';
import { useMainFormProps } from './hooks/useMainFormProps';
import { useChatSubmission } from './hooks/useChatSubmission';
import { WorkspaceLayout } from './components/layouts/WorkspaceLayout';
import { getButtonText } from './constants/uiConstants';
import { deepClone } from './utils/deepClone';
=======

// Import new modular components
import { ChatInterface } from './components/layouts/ChatInterface';
import { MainForm } from './components/layouts/MainForm';
import { SubmitButton } from './components/ui/SubmitButton';
import { StopButton } from './components/ui/StopButton';
import { ResultsViewer } from './components/layouts/ResultsViewer';


const PROVIDER_SETTINGS_STORAGE_KEY = 'ai_content_suite_provider_settings';
const CHAT_SETTINGS_STORAGE_KEY = 'ai_content_suite_chat_settings';
>>>>>>> 01792d14

const App: React.FC = () => {
  const [activeMode, setActiveMode] = useState<Mode>('technical');
  const {
    state: modeState,
    setValue: setModeValue,
    mergeState,
    resetMode,
    getStateForMode,
  } = useWorkspaceState(activeMode);
  const abortControllersRef = useRef<Partial<Record<Mode, AbortController>>>({});
  const [isReportModalOpen, setIsReportModalOpen] = useState(false);
<<<<<<< HEAD
=======
  const abortControllerRef = useRef<AbortController | null>(null);

  // --- MODE-SPECIFIC SETTINGS ---
  const [styleTarget, setStyleTarget] = useState<string>('');
  const [rewriteStyle, setRewriteStyle] = useState<string>('');
  const [rewriteInstructions, setRewriteInstructions] = useState<string>('');
  const [rewriteLength, setRewriteLength] = useState<RewriteLength>('medium');
  const [useHierarchical, setUseHierarchical] = useState(false);
  const [summaryFormat, setSummaryFormat] = useState<SummaryFormat>('default');
  const [summarySearchTerm, setSummarySearchTerm] = useState('');
  const [summaryTextInput, setSummaryTextInput] = useState('');
  const [reasoningPrompt, setReasoningPrompt] = useState('');
  const [reasoningSettings, setReasoningSettings] = useState<ReasoningSettings>(INITIAL_REASONING_SETTINGS);
  const [scaffolderPrompt, setScaffolderPrompt] = useState('');
  const [scaffolderSettings, setScaffolderSettings] = useState<ScaffolderSettings>(INITIAL_SCAFFOLDER_SETTINGS);
  const [requestSplitterSpec, setRequestSplitterSpec] = useState('');
  const [requestSplitterSettings, setRequestSplitterSettings] = useState<RequestSplitterSettings>(INITIAL_REQUEST_SPLITTER_SETTINGS);
  const [promptEnhancerSettings, setPromptEnhancerSettings] = useState<PromptEnhancerSettings>(INITIAL_PROMPT_ENHANCER_SETTINGS);
  const [agentDesignerSettings, setAgentDesignerSettings] = useState<AgentDesignerSettings>(INITIAL_AGENT_DESIGNER_SETTINGS);

  // --- CHAT-SPECIFIC STATE ---
  const [chatSettings, setChatSettings] = useState<ChatSettings>(INITIAL_CHAT_SETTINGS);
  const [aiProviderSettings, setAiProviderSettings] = useState<AIProviderSettings>(INITIAL_AI_PROVIDER_SETTINGS);
  const [savedPrompts, setSavedPrompts] = useState<SavedPrompt[]>([]);
  const [chatHistory, setChatHistory] = useState<ChatMessage[]>([]);
  const [isStreamingResponse, setIsStreamingResponse] = useState(false);
  const [chatInput, setChatInput] = useState('');
  const [chatFiles, setChatFiles] = useState<File[] | null>(null);
>>>>>>> 01792d14
  const [isChatSettingsModalOpen, setIsChatSettingsModalOpen] = useState(false);

  const { chatSettings, setChatSettings } = usePersistentChatSettings();
  const {
    providerSettings: aiProviderSettings,
    setProviderSettings: setAiProviderSettings,
    activeProviderInfo,
    activeProviderLabel,
    activeModelName,
    providerStatusText,
    providerStatusTone,
    providerSummaryText,
  } = usePersistentProviderSettings();
  const { savedPrompts, setSavedPrompts } = useSavedPrompts();
  const {
    isSidebarCollapsed,
    toggleSidebar,
    contentWidthPercent,
    setContentWidthPercent,
    appliedContentWidth,
    contentWidthLabel,
  } = useLayoutPreferences();

  const {
    currentFiles,
    appState,
    progress,
    processedData,
    error,
    nextStepSuggestions,
    styleTarget,
    summaryTextInput,
    reasoningPrompt,
    scaffolderPrompt,
    scaffolderSettings,
    requestSplitterSpec,
    promptEnhancerSettings,
    agentDesignerSettings,
    chatHistory,
    isStreamingResponse,
    chatInput,
    chatFiles,
  } = modeState;

  useStarfield('space-background');
<<<<<<< HEAD

  useEffect(() => {
    const apiKey = aiProviderSettings.apiKeys?.[aiProviderSettings.selectedProvider];
    const model =
      aiProviderSettings.selectedModel && aiProviderSettings.selectedModel.trim().length > 0
        ? aiProviderSettings.selectedModel
        : DEFAULT_PROVIDER_MODELS[aiProviderSettings.selectedProvider];

    setActiveProviderConfig({
      providerId: aiProviderSettings.selectedProvider,
      model,
      apiKey,
    });
  }, [aiProviderSettings]);
=======

  // --- EFFECTS ---
  useEffect(() => {
    try {
      const savedSettings = localStorage.getItem(CHAT_SETTINGS_STORAGE_KEY);
      if (savedSettings) {
        const parsed = JSON.parse(savedSettings);
        if (parsed && typeof parsed === 'object') {
          const defaults = INITIAL_CHAT_SETTINGS.vectorStore;
          const parsedVectorStore = parsed.vectorStore && typeof parsed.vectorStore === 'object' ? parsed.vectorStore : {};
          const mergedVectorStore = defaults
            ? {
                ...defaults,
                ...parsedVectorStore,
                embedding: {
                  ...defaults.embedding,
                  ...(parsedVectorStore.embedding ?? {}),
                },
              }
            : parsedVectorStore;

          setChatSettings({
            ...INITIAL_CHAT_SETTINGS,
            ...parsed,
            vectorStore: mergedVectorStore,
          });
        }
      }
    } catch (error) {
      console.error('Failed to load chat settings from local storage:', error);
    }
  }, []);

  useEffect(() => {
    try {
      const saved = localStorage.getItem(PROVIDER_SETTINGS_STORAGE_KEY);
      if (saved) {
        const parsed = JSON.parse(saved);
        const availableProviders = new Set(AI_PROVIDERS.map(provider => provider.id));
        const providerId = (availableProviders.has(parsed.selectedProvider)
          ? parsed.selectedProvider
          : INITIAL_AI_PROVIDER_SETTINGS.selectedProvider) as AIProviderSettings['selectedProvider'];
        const fallbackModel = DEFAULT_PROVIDER_MODELS[providerId] ?? DEFAULT_PROVIDER_MODELS[INITIAL_AI_PROVIDER_SETTINGS.selectedProvider];
        const selectedModel = typeof parsed.selectedModel === 'string' && parsed.selectedModel.trim() !== ''
          ? parsed.selectedModel
          : fallbackModel;
        const apiKeys = parsed.apiKeys && typeof parsed.apiKeys === 'object' && parsed.apiKeys !== null ? parsed.apiKeys : {};
        setAiProviderSettings({ selectedProvider: providerId, selectedModel, apiKeys });
      }
    } catch (e) {
      console.error('Failed to load provider settings from local storage:', e);
    }
  }, []);

  useEffect(() => {
    try {
      localStorage.setItem(PROVIDER_SETTINGS_STORAGE_KEY, JSON.stringify(aiProviderSettings));
    } catch (e) {
      console.error('Failed to save provider settings to local storage:', e);
    }
  }, [aiProviderSettings]);

  useEffect(() => {
    try {
      localStorage.setItem(CHAT_SETTINGS_STORAGE_KEY, JSON.stringify(chatSettings));
    } catch (error) {
      console.error('Failed to save chat settings to local storage:', error);
    }
  }, [chatSettings]);

  useEffect(() => {
    const apiKey = aiProviderSettings.apiKeys?.[aiProviderSettings.selectedProvider];
    const model = aiProviderSettings.selectedModel && aiProviderSettings.selectedModel.trim() !== ''
      ? aiProviderSettings.selectedModel
      : DEFAULT_PROVIDER_MODELS[aiProviderSettings.selectedProvider];
    setActiveProviderConfig({
      providerId: aiProviderSettings.selectedProvider,
      model,
      apiKey,
    });
  }, [aiProviderSettings]);

  // Load saved prompts from local storage on mount
  useEffect(() => {
    try {
      const saved = localStorage.getItem('ai_content_suite_saved_prompts');
      if (saved) {
        setSavedPrompts(JSON.parse(saved));
      }
    } catch (e) {
      console.error("Failed to load saved prompts from local storage:", e);
    }
  }, []);

  // Save prompts to local storage whenever they change
  useEffect(() => {
    try {
      localStorage.setItem('ai_content_suite_saved_prompts', JSON.stringify(savedPrompts));
    } catch (e) {
      console.error("Failed to save prompts to local storage:", e);
    }
  }, [savedPrompts]);

  // Effect to handle state changes for cancellation
  useEffect(() => {
    if (appState === 'cancelled') {
      handleReset();
    }
  }, [appState]);
>>>>>>> 01792d14

  const canSubmit = useMemo(() => {
    const hasFiles = currentFiles && currentFiles.length > 0;

    switch (activeMode) {
      case 'technical':
        return hasFiles || !!summaryTextInput.trim();
      case 'styleExtractor':
      case 'rewriter':
      case 'mathFormatter':
        return hasFiles;
      case 'reasoningStudio':
        return hasFiles || !!reasoningPrompt.trim();
      case 'scaffolder':
        return hasFiles || !!scaffolderPrompt.trim();
      case 'requestSplitter':
        return hasFiles || !!requestSplitterSpec.trim();
      case 'promptEnhancer':
        return hasFiles || !!promptEnhancerSettings.rawPrompt.trim();
      case 'agentDesigner':
        return hasFiles || !!agentDesignerSettings.goal.trim();
      case 'chat':
        return (!!chatInput.trim() || (chatFiles && chatFiles.length > 0)) && !isStreamingResponse;
      default:
        return false;
    }
  }, [
    activeMode,
    currentFiles,
    summaryTextInput,
    reasoningPrompt,
    scaffolderPrompt,
    requestSplitterSpec,
    promptEnhancerSettings.rawPrompt,
    agentDesignerSettings.goal,
    chatInput,
    chatFiles,
    isStreamingResponse,
  ]);

<<<<<<< HEAD
  const buttonText = useMemo(
    () =>
      getButtonText(
        activeMode,
        currentFiles?.length || 0,
        summaryTextInput,
        reasoningPrompt,
        scaffolderPrompt,
        requestSplitterSpec,
        promptEnhancerSettings.rawPrompt,
        agentDesignerSettings.goal,
      ),
    [
=======
  const activeProviderLabel = useMemo(
    () => getProviderLabel(aiProviderSettings.selectedProvider),
    [aiProviderSettings.selectedProvider],
  );

  const activeProviderInfo = useMemo(
    () => AI_PROVIDERS.find(provider => provider.id === aiProviderSettings.selectedProvider),
    [aiProviderSettings.selectedProvider],
  );

  const activeModelName = useMemo(() => {
    const trimmed = aiProviderSettings.selectedModel?.trim();
    if (trimmed && trimmed.length > 0) {
      return trimmed;
    }
    return DEFAULT_PROVIDER_MODELS[aiProviderSettings.selectedProvider] ?? '';
  }, [aiProviderSettings]);

  const isApiKeyConfigured = useMemo(() => {
    const key = aiProviderSettings.apiKeys?.[aiProviderSettings.selectedProvider];
    return typeof key === 'string' && key.trim() !== '';
  }, [aiProviderSettings]);

  const providerStatusText = useMemo(() => {
    if (!activeProviderInfo) return 'Provider status unavailable';
    if (activeProviderInfo.requiresApiKey) {
      return isApiKeyConfigured ? 'API key saved' : 'API key required';
    }
    return 'API key optional';
  }, [activeProviderInfo, isApiKeyConfigured]);

  const providerStatusTone = useMemo(() => {
    if (!activeProviderInfo) return 'text-destructive';
    if (activeProviderInfo.requiresApiKey) {
      return isApiKeyConfigured ? 'text-emerald-400' : 'text-destructive';
    }
    return 'text-text-secondary';
  }, [activeProviderInfo, isApiKeyConfigured]);

  const providerSummaryText = useMemo(
    () => (activeModelName ? `${activeProviderLabel} • ${activeModelName}` : activeProviderLabel),
    [activeProviderLabel, activeModelName],
  );

  const buttonText = useMemo(() => {
    return getButtonText(
>>>>>>> 01792d14
      activeMode,
      currentFiles,
      summaryTextInput,
      reasoningPrompt,
      scaffolderPrompt,
      requestSplitterSpec,
      promptEnhancerSettings.rawPrompt,
<<<<<<< HEAD
      agentDesignerSettings.goal,
    ],
  );

  const handleReset = useCallback(
    (mode?: Mode) => {
      const targetMode = mode ?? activeMode;
      const controller = abortControllersRef.current[targetMode];
      if (controller) {
        controller.abort();
        delete abortControllersRef.current[targetMode];
      }
      resetMode(targetMode);
      setIsReportModalOpen(false);
    },
    [activeMode, resetMode],
  );

  const handleStop = useCallback(
    (mode?: Mode) => {
      const targetMode = mode ?? activeMode;
      const controller = abortControllersRef.current[targetMode];
      if (controller) {
        controller.abort();
        delete abortControllersRef.current[targetMode];
      }
      setModeValue('appState', 'idle', targetMode);
      setModeValue('progress', deepClone(INITIAL_PROGRESS), targetMode);
      setModeValue('suggestionsLoading', false, targetMode);
      setModeValue('nextStepSuggestions', null, targetMode);
    },
    [activeMode, setModeValue],
  );
=======
      agentDesignerSettings.goal
    );
  }, [activeMode, currentFiles, summaryTextInput, reasoningPrompt, scaffolderPrompt, requestSplitterSpec, promptEnhancerSettings.rawPrompt, agentDesignerSettings.goal]);
  
  // --- EVENT HANDLERS ---
  const handleReset = useCallback(() => {
    if (abortControllerRef.current) {
        abortControllerRef.current.abort();
        abortControllerRef.current = null;
    }
    setCurrentFiles(null);
    setProcessedData(null);
    setError(null);
    setAppState('idle');
    setProgress(INITIAL_PROGRESS);
    setStyleTarget('');
    setRewriteStyle('');
    setRewriteInstructions('');
    setRewriteLength('medium');
    setNextStepSuggestions(null);
    setSuggestionsLoading(false);
    setUseHierarchical(false);
    setSummaryFormat('default');
    setSummarySearchTerm('');
    setSummaryTextInput('');
    setReasoningPrompt('');
    setReasoningSettings(INITIAL_REASONING_SETTINGS);
    setScaffolderPrompt('');
    setScaffolderSettings(INITIAL_SCAFFOLDER_SETTINGS);
    setRequestSplitterSpec('');
    setRequestSplitterSettings(INITIAL_REQUEST_SPLITTER_SETTINGS);
    setPromptEnhancerSettings(INITIAL_PROMPT_ENHANCER_SETTINGS);
    setAgentDesignerSettings(INITIAL_AGENT_DESIGNER_SETTINGS);
    setChatSettings(INITIAL_CHAT_SETTINGS);
    setChatHistory([]);
    setIsStreamingResponse(false);
    setChatInput('');
    setChatFiles(null);
  }, []);
  
  const handleStop = useCallback(() => {
    if (abortControllerRef.current) {
        abortControllerRef.current.abort();
    }
    setAppState('cancelled');
  }, []);
>>>>>>> 01792d14

  const handleSubmit = useCallback(() => {
    const modeAtSubmission = activeMode;
    const controller = new AbortController();
    abortControllersRef.current[modeAtSubmission] = controller;
    const { signal } = controller;

    const stateForMode = getStateForMode(modeAtSubmission);

    handleSubmission({
      activeMode: modeAtSubmission,
      currentFiles: stateForMode.currentFiles,
      settings: {
        summaryTextInput: stateForMode.summaryTextInput,
        useHierarchical: stateForMode.useHierarchical,
        summaryFormat: stateForMode.summaryFormat,
        styleTarget: stateForMode.styleTarget,
        rewriteStyle: stateForMode.rewriteStyle,
        rewriteInstructions: stateForMode.rewriteInstructions,
        rewriteLength: stateForMode.rewriteLength,
        reasoningPrompt: stateForMode.reasoningPrompt,
        reasoningSettings: stateForMode.reasoningSettings,
        scaffolderPrompt: stateForMode.scaffolderPrompt,
        scaffolderSettings: stateForMode.scaffolderSettings,
        requestSplitterSpec: stateForMode.requestSplitterSpec,
        requestSplitterSettings: stateForMode.requestSplitterSettings,
        promptEnhancerSettings: stateForMode.promptEnhancerSettings,
        agentDesignerSettings: stateForMode.agentDesignerSettings,
        chatSettings,
      },
      setAppState: value => setModeValue('appState', value, modeAtSubmission),
      setError: value => setModeValue('error', value, modeAtSubmission),
      setProcessedData: value => setModeValue('processedData', value, modeAtSubmission),
      setProgress: value => setModeValue('progress', value, modeAtSubmission),
      setNextStepSuggestions: value => setModeValue('nextStepSuggestions', value, modeAtSubmission),
      setSuggestionsLoading: value => setModeValue('suggestionsLoading', value, modeAtSubmission),
      signal,
    }).finally(() => {
      if (abortControllersRef.current[modeAtSubmission] === controller) {
        delete abortControllersRef.current[modeAtSubmission];
      }
    });
  }, [activeMode, chatSettings, getStateForMode, setModeValue]);

<<<<<<< HEAD
  const handleChatSubmit = useChatSubmission({
    activeMode,
    aiProviderSettings,
    activeProviderInfo,
    chatSettings,
    canSubmit,
    chatInput,
    chatFiles,
    getStateForMode,
    setModeValue,
  });

  const handleSavePromptPreset = useCallback((name: string, prompt: string) => {
    setSavedPrompts(prev => {
      const existingIndex = prev.findIndex(item => item.name === name);
      if (existingIndex > -1) {
        const updated = [...prev];
        updated[existingIndex] = { name, prompt };
        return updated;
      }
      return [...prev, { name, prompt }];
    });
  }, [setSavedPrompts]);

  const handleDeletePromptPreset = useCallback((name: string) => {
    setSavedPrompts(prev => prev.filter(item => item.name !== name));
  }, [setSavedPrompts]);

  const handleFileSelect = useCallback(
    (files: File[]) => {
      if (files.length > 0) {
        setModeValue('summaryTextInput', '', activeMode);
      }
      const nextFiles = files.length > 0 ? Array.from(files) : null;
      mergeState(
        {
          currentFiles: nextFiles,
          processedData: null,
          error: null,
          appState: 'fileSelected',
          progress: deepClone(INITIAL_PROGRESS),
          nextStepSuggestions: null,
          suggestionsLoading: false,
        },
        activeMode,
      );
    },
    [activeMode, mergeState, setModeValue],
  );

  const handleSummaryTextChange = useCallback(
    (text: string) => {
      setModeValue('summaryTextInput', text);
      if (text.trim()) {
        setModeValue('currentFiles', null);
      }
    },
    [setModeValue],
  );

  const handleModeChange = useCallback(
    (mode: Mode) => {
      setActiveMode(prev => (prev === mode ? prev : mode));
      setIsReportModalOpen(false);
    },
    [],
  );

  const handleWidthSliderChange = useCallback(
    (percent: number) => {
      setContentWidthPercent(percent);
    },
    [setContentWidthPercent],
  );

  const showMainForm = activeMode !== 'chat' && (appState === 'idle' || appState === 'fileSelected');
  const showSubmitButton = activeMode !== 'chat' && canSubmit && appState !== 'completed' && appState !== 'error';
  const showResults = appState === 'completed' && !!processedData;
  const showError = appState === 'error' && !!error;

  const mainFormProps = useMainFormProps({
    activeMode,
    state: modeState,
    setModeValue,
    onFileSelect: handleFileSelect,
    onSummaryTextChange: handleSummaryTextChange,
  });

  const chatInterfaceProps = useMemo(() => ({
    history: chatHistory,
    isStreaming: isStreamingResponse,
    chatInput,
    onChatInputChange: (value: string) => setModeValue('chatInput', value),
    chatFiles,
    onChatFilesChange: (value: File[] | null) => setModeValue('chatFiles', value),
    onSubmit: handleChatSubmit,
    canSubmit,
    onOpenSettings: () => setIsChatSettingsModalOpen(true),
  }), [
    chatHistory,
    isStreamingResponse,
    chatInput,
    chatFiles,
    setModeValue,
    handleChatSubmit,
    canSubmit,
  ]);
=======
  const handleChatSubmit = useCallback(async (e?: FormEvent<HTMLFormElement>) => {
    e?.preventDefault();
    if (!canSubmit) return;

    const providerInfo = AI_PROVIDERS.find(provider => provider.id === aiProviderSettings.selectedProvider);
    const apiKeyForProvider = aiProviderSettings.apiKeys?.[aiProviderSettings.selectedProvider];
    if (providerInfo?.requiresApiKey && (!apiKeyForProvider || apiKeyForProvider.trim() === '')) {
      setError({ message: `${providerInfo.label} requires an API key. Please add it in settings before starting a chat.` });
      return;
    }

    const historyBeforeMessage = chatHistory;
    const trimmedInput = chatInput.trim();

    try {
      const fileParts = chatFiles ? await Promise.all(chatFiles.map(fileToGenerativePart)) : [];
      const textParts = trimmedInput ? [{ text: trimmedInput }] : [];
      const userMessageParts = [...fileParts, ...textParts];

      if (userMessageParts.length === 0) {
        return;
      }

      const userMessage: ChatMessage = { role: 'user', parts: userMessageParts };

      setChatHistory(prev => [...prev, userMessage, { role: 'model', parts: [{ text: '' }], thinking: [] }]);
      setChatInput('');
      setChatFiles(null);
      setIsStreamingResponse(true);
      setError(null);

      const response = await sendChatMessage({
        history: historyBeforeMessage,
        userMessage: userMessageParts,
        systemInstruction: chatSettings.systemInstruction,
        vectorStoreSettings: chatSettings.vectorStore,
      });

      setChatHistory(prev => {
        if (prev.length === 0) return prev;
        const updatedHistory = [...prev];
        const lastIndex = updatedHistory.length - 1;
        const lastMessage = updatedHistory[lastIndex];
        if (lastMessage && lastMessage.role === 'model') {
          const thinkingSegments = response.thinking.length > 0 ? [...response.thinking] : undefined;
          const finalText = response.text;
          const firstPart = lastMessage.parts[0];

          if (firstPart && 'text' in firstPart) {
            firstPart.text = finalText;
            lastMessage.thinking = thinkingSegments;
          } else {
            updatedHistory[lastIndex] = { role: 'model', parts: [{ text: finalText }], thinking: thinkingSegments };
          }
        }
        return updatedHistory;
      });
    } catch (err) {
      if (err instanceof DOMException && err.name === 'AbortError') {
        setChatHistory(prev => (prev.length > 0 ? prev.slice(0, prev.length - 1) : prev));
        return;
      }
      console.error('Chat error:', err);
      const errorMessage = err instanceof Error ? err.message : 'An unknown error occurred.';
      setError({ message: `Chat failed: ${errorMessage}` });
      setChatHistory(prev => (prev.length > 0 ? prev.slice(0, prev.length - 1) : prev));
    } finally {
      setIsStreamingResponse(false);
    }
  }, [
    aiProviderSettings,
    canSubmit,
    chatFiles,
    chatHistory,
    chatInput,
    chatSettings.systemInstruction,
    chatSettings.vectorStore,
  ]);
  
    const handleSavePromptPreset = (name: string, prompt: string) => {
      setSavedPrompts(prev => {
        const existingIndex = prev.findIndex(p => p.name === name);
        if (existingIndex > -1) {
          // Update existing
          const newPrompts = [...prev];
          newPrompts[existingIndex] = { name, prompt };
          return newPrompts;
        } else {
          // Add new
          return [...prev, { name, prompt }];
        }
      });
    };
>>>>>>> 01792d14

  const resultsViewerProps = useMemo(() => {
    if (!processedData) return undefined;
    return {
      processedData,
      activeMode,
      scaffolderSettings,
      onReset: () => handleReset(),
      onOpenReportModal: () => setIsReportModalOpen(true),
      onDownloadReasoning: (type: 'md' | 'json') => downloadReasoningArtifact(processedData, type),
      onDownloadScaffold: (type: 'script' | 'plan') => downloadScaffoldArtifact(processedData, scaffolderSettings, type),
      onDownloadRequestSplitter: (type: 'md' | 'json') => downloadRequestSplitterArtifact(processedData, type),
      onDownloadPromptEnhancer: (type: 'md' | 'json') => downloadPromptEnhancerArtifact(processedData, type),
      onDownloadAgentDesigner: (type: 'md' | 'json') => downloadAgentDesignerArtifact(processedData, type),
    };
  }, [processedData, activeMode, scaffolderSettings, handleReset]);

  return (
    <>
<<<<<<< HEAD
      <canvas id="space-background" className="fixed inset-0 -z-10 h-full w-full" aria-hidden="true" />
      <WorkspaceLayout
        activeMode={activeMode}
        sidebarProps={{
          collapsed: isSidebarCollapsed,
          onToggle: toggleSidebar,
          activeMode,
          onSelectMode: handleModeChange,
        }}
        onModeChange={handleModeChange}
        headerProps={{
          isSidebarCollapsed,
          onToggleSidebar: toggleSidebar,
          activeProviderLabel,
          activeModelName,
        }}
        layoutControls={{
          contentWidthLabel,
          contentWidthPercent,
          onWidthPercentChange: handleWidthSliderChange,
          appliedContentWidth,
        }}
        providerBanner={{
          activeProviderLabel,
          activeModelName,
          statusText: providerStatusText,
          statusTone: providerStatusTone,
          onManageSettings: () => setIsChatSettingsModalOpen(true),
        }}
        showChat={activeMode === 'chat'}
        chatProps={activeMode === 'chat' ? chatInterfaceProps : undefined}
        showMainForm={showMainForm}
        mainFormProps={showMainForm ? mainFormProps : undefined}
        showSubmitButton={showSubmitButton}
        buttonText={buttonText}
        onSubmit={handleSubmit}
        appState={appState}
        progress={progress}
        onStop={() => handleStop()}
        showResults={showResults}
        resultsProps={showResults ? resultsViewerProps : undefined}
        showError={showError}
        error={error}
        onErrorReset={() => handleReset()}
        providerSummaryText={providerSummaryText}
      />
=======
      <div className="min-h-screen bg-transparent flex flex-col items-center justify-center p-4 sm:p-8 transition-all duration-300">
        <div className={`w-full ${activeMode === 'chat' ? 'max-w-6xl' : 'max-w-3xl'} bg-surface shadow-2xl rounded-lg ${activeMode === 'chat' ? 'px-6 sm:px-10 pt-6 sm:pt-10 pb-2 sm:pb-3' : 'p-6 sm:p-10'} border border-border-color animate-breathing-glow transition-all duration-500 ease-in-out`}>
          <header className="mb-6 text-center">
            <h1 className="text-3xl sm:text-4xl font-bold text-text-primary">
              AI Content Suite
            </h1>
            <p className="text-text-secondary mt-2 text-sm sm:text-base">
              {DESCRIPTION_TEXT[activeMode]}
            </p>
          </header>

          <div className="mb-6">
            <Tabs tabs={TABS} activeTabId={activeMode} onTabChange={(id) => {
              setActiveMode(id as Mode);
              handleReset();
            }} />
          </div>

          <div className="mb-6 bg-secondary/60 border border-border-color rounded-lg px-4 py-3 flex flex-col gap-3 sm:flex-row sm:items-center sm:justify-between text-sm">
            <div className="flex flex-col sm:flex-row sm:items-center gap-1 sm:gap-2 text-text-secondary">
              <div>
                <span className="text-text-primary font-semibold">Active AI Provider:</span>{' '}
                <span className="font-medium text-text-primary">{activeProviderLabel}</span>
              </div>
              <span className="hidden sm:inline text-text-secondary">•</span>
              <div>
                <span>Model: </span>
                <span className="font-medium text-text-primary">{activeModelName || 'Select a model'}</span>
              </div>
            </div>
            <div className="flex flex-col sm:flex-row sm:items-center gap-2 text-xs sm:text-sm">
              <span className={`font-medium ${providerStatusTone}`}>{providerStatusText}</span>
              <button
                type="button"
                onClick={() => setIsChatSettingsModalOpen(true)}
                className="px-4 py-2 bg-primary text-primary-foreground font-semibold rounded-lg hover:bg-primary-hover transition-colors duration-150 focus:outline-none focus:ring-2 focus:ring-ring focus:ring-offset-2 focus:ring-offset-secondary"
              >
                Manage AI Settings
              </button>
            </div>
          </div>

          {activeMode === 'chat' ? (
              <ChatInterface
                history={chatHistory}
                isStreaming={isStreamingResponse}
                chatInput={chatInput}
                onChatInputChange={setChatInput}
                chatFiles={chatFiles}
                onChatFilesChange={setChatFiles}
                onSubmit={handleChatSubmit}
                canSubmit={canSubmit}
                onOpenSettings={() => setIsChatSettingsModalOpen(true)}
              />
          ) : (appState === 'idle' || appState === 'fileSelected') && (
            <MainForm 
              activeMode={activeMode}
              currentFiles={currentFiles}
              summaryFormat={summaryFormat} onSummaryFormatChange={setSummaryFormat}
              summarySearchTerm={summarySearchTerm} onSummarySearchTermChange={setSummarySearchTerm}
              summaryTextInput={summaryTextInput} onSummaryTextChange={handleSummaryTextChange}
              useHierarchical={useHierarchical} onUseHierarchicalChange={setUseHierarchical}
              styleTarget={styleTarget} onStyleTargetChange={setStyleTarget}
              rewriteStyle={rewriteStyle} onRewriteStyleChange={setRewriteStyle}
              rewriteInstructions={rewriteInstructions} onRewriteInstructionsChange={setRewriteInstructions}
              rewriteLength={rewriteLength} onRewriteLengthChange={setRewriteLength}
              reasoningPrompt={reasoningPrompt} onReasoningPromptChange={setReasoningPrompt}
              reasoningSettings={reasoningSettings} onReasoningSettingsChange={setReasoningSettings}
              scaffolderPrompt={scaffolderPrompt} onScaffolderPromptChange={setScaffolderPrompt}
              scaffolderSettings={scaffolderSettings} onScaffolderSettingsChange={setScaffolderSettings}
              requestSplitterSpec={requestSplitterSpec} onRequestSplitterSpecChange={setRequestSplitterSpec}
              requestSplitterSettings={requestSplitterSettings} onRequestSplitterSettingsChange={setRequestSplitterSettings}
              promptEnhancerSettings={promptEnhancerSettings} onPromptEnhancerSettingsChange={setPromptEnhancerSettings}
              agentDesignerSettings={agentDesignerSettings} onAgentDesignerSettingsChange={setAgentDesignerSettings}
              onFileSelect={handleFileSelect}
            />
          )}

          {activeMode !== 'chat' && canSubmit && appState !== 'completed' && appState !== 'error' && (
            <SubmitButton 
              onClick={handleSubmit}
              disabled={appState === 'processing'}
              appState={appState}
              buttonText={buttonText}
            />
          )}

          {appState === 'processing' && (
            <div className="mt-8">
              <ProgressBar progress={progress} />
              <StopButton onClick={handleStop} />
            </div>
          )}
          
          {appState === 'completed' && processedData && (
            <ResultsViewer 
              processedData={processedData}
              activeMode={activeMode}
              scaffolderSettings={scaffolderSettings}
              onReset={handleReset}
              onOpenReportModal={() => setIsReportModalOpen(true)}
              onDownloadReasoning={(type) => downloadReasoningArtifact(processedData, type)}
              onDownloadScaffold={(type) => downloadScaffoldArtifact(processedData, scaffolderSettings, type)}
              onDownloadRequestSplitter={(type) => downloadRequestSplitterArtifact(processedData, type)}
              onDownloadPromptEnhancer={(type) => downloadPromptEnhancerArtifact(processedData, type)}
              onDownloadAgentDesigner={(type) => downloadAgentDesignerArtifact(processedData, type)}
            />
          )}

          {appState === 'error' && error && <div className="mt-8 p-4 bg-red-900 border border-red-700 rounded-lg text-red-100 animate-fade-in-scale" role="alert">
            <div className="flex items-center mb-2"><XCircleIcon className="w-6 h-6 mr-2" aria-hidden="true" /><h3 className="text-lg font-semibold">Error</h3></div>
            <p className="text-sm">{error.message}</p>
            {error.details && <details className="mt-2 text-xs"><summary>Show Details</summary><pre className="whitespace-pre-wrap break-all bg-red-800 p-2 rounded mt-1">{error.details}</pre></details>}
            <button onClick={handleReset} className="mt-4 w-full px-6 py-2 bg-red-700 text-white font-semibold rounded-lg hover:bg-red-600 focus:outline-none focus:ring-2 focus:ring-ring focus:ring-offset-2 focus:ring-offset-surface">Try Again</button>
          </div>}
        </div>
        <footer className="text-center mt-8 text-text-secondary text-xs">
          <p>&copy; {new Date().getFullYear()} AI Content Suite. Powered by {providerSummaryText}.</p>
        </footer>
      </div>
>>>>>>> 01792d14

      <ReportModal
        isOpen={isReportModalOpen}
        onClose={() => setIsReportModalOpen(false)}
        output={processedData}
        mode={activeMode}
        styleTarget={activeMode === 'styleExtractor' ? styleTarget : undefined}
        nextStepSuggestions={nextStepSuggestions}
      />
      <ChatSettingsModal
        isOpen={isChatSettingsModalOpen}
        onClose={() => setIsChatSettingsModalOpen(false)}
        currentSettings={chatSettings}
        providerSettings={aiProviderSettings}
        providers={AI_PROVIDERS}
        onSave={(newSettings, newProviderSettings) => {
          setChatSettings(newSettings);
          setAiProviderSettings(newProviderSettings);
          setIsChatSettingsModalOpen(false);
        }}
        onFetchModels={fetchModelsForProvider}
        savedPrompts={savedPrompts}
        onSavePreset={handleSavePromptPreset}
        onDeletePreset={handleDeletePromptPreset}
      />
    </>
  );
};

export default App;<|MERGE_RESOLUTION|>--- conflicted
+++ resolved
@@ -1,26 +1,12 @@
-<<<<<<< HEAD
-import React, { useState, useCallback, useMemo, useRef, useEffect } from 'react';
-=======
 
 
 
 import React, { useState, useCallback, useMemo, useEffect, FormEvent, useRef } from 'react';
 import { ProgressBar } from './components/ui/ProgressBar';
 import { Tabs } from './components/ui/Tabs';
->>>>>>> 01792d14
 import { ReportModal } from './components/modals/ReportModal';
 import { ChatSettingsModal } from './components/modals/ChatSettingsModal';
 import { useStarfield } from './hooks/useStarfield';
-<<<<<<< HEAD
-import type { Mode } from './types';
-import {
-  INITIAL_PROGRESS,
-  DEFAULT_PROVIDER_MODELS,
-} from './constants';
-import { handleSubmission } from './services/submissionService';
-import { setActiveProviderConfig } from './services/geminiService';
-import { AI_PROVIDERS, fetchModelsForProvider } from './services/providerRegistry';
-=======
 import type { ProcessedOutput, ProgressUpdate, AppState, ProcessingError, Mode, RewriteLength, SummaryFormat, ReasoningSettings, ScaffolderSettings, RequestSplitterSettings, PromptEnhancerSettings, AgentDesignerSettings, ChatSettings, ChatMessage, SavedPrompt, AIProviderSettings } from './types';
 import { INITIAL_PROGRESS, INITIAL_REASONING_SETTINGS, INITIAL_SCAFFOLDER_SETTINGS, INITIAL_REQUEST_SPLITTER_SETTINGS, INITIAL_PROMPT_ENHANCER_SETTINGS, INITIAL_AGENT_DESIGNER_SETTINGS, INITIAL_CHAT_SETTINGS, INITIAL_AI_PROVIDER_SETTINGS, DEFAULT_PROVIDER_MODELS } from './constants';
 import { SUMMARY_FORMAT_OPTIONS } from './data/summaryFormats';
@@ -29,7 +15,6 @@
 import { setActiveProviderConfig, sendChatMessage } from './services/geminiService';
 import { AI_PROVIDERS, fetchModelsForProvider, getProviderLabel } from './services/providerRegistry';
 import { fileToGenerativePart } from './utils/fileUtils';
->>>>>>> 01792d14
 import {
   downloadReasoningArtifact,
   downloadScaffoldArtifact,
@@ -37,18 +22,6 @@
   downloadPromptEnhancerArtifact,
   downloadAgentDesignerArtifact,
 } from './utils/downloadUtils';
-<<<<<<< HEAD
-import { useWorkspaceState } from './hooks/useWorkspaceState';
-import { usePersistentChatSettings } from './hooks/usePersistentChatSettings';
-import { usePersistentProviderSettings } from './hooks/usePersistentProviderSettings';
-import { useSavedPrompts } from './hooks/useSavedPrompts';
-import { useLayoutPreferences } from './hooks/useLayoutPreferences';
-import { useMainFormProps } from './hooks/useMainFormProps';
-import { useChatSubmission } from './hooks/useChatSubmission';
-import { WorkspaceLayout } from './components/layouts/WorkspaceLayout';
-import { getButtonText } from './constants/uiConstants';
-import { deepClone } from './utils/deepClone';
-=======
 
 // Import new modular components
 import { ChatInterface } from './components/layouts/ChatInterface';
@@ -60,7 +33,6 @@
 
 const PROVIDER_SETTINGS_STORAGE_KEY = 'ai_content_suite_provider_settings';
 const CHAT_SETTINGS_STORAGE_KEY = 'ai_content_suite_chat_settings';
->>>>>>> 01792d14
 
 const App: React.FC = () => {
   const [activeMode, setActiveMode] = useState<Mode>('technical');
@@ -73,8 +45,6 @@
   } = useWorkspaceState(activeMode);
   const abortControllersRef = useRef<Partial<Record<Mode, AbortController>>>({});
   const [isReportModalOpen, setIsReportModalOpen] = useState(false);
-<<<<<<< HEAD
-=======
   const abortControllerRef = useRef<AbortController | null>(null);
 
   // --- MODE-SPECIFIC SETTINGS ---
@@ -103,7 +73,6 @@
   const [isStreamingResponse, setIsStreamingResponse] = useState(false);
   const [chatInput, setChatInput] = useState('');
   const [chatFiles, setChatFiles] = useState<File[] | null>(null);
->>>>>>> 01792d14
   const [isChatSettingsModalOpen, setIsChatSettingsModalOpen] = useState(false);
 
   const { chatSettings, setChatSettings } = usePersistentChatSettings();
@@ -149,22 +118,6 @@
   } = modeState;
 
   useStarfield('space-background');
-<<<<<<< HEAD
-
-  useEffect(() => {
-    const apiKey = aiProviderSettings.apiKeys?.[aiProviderSettings.selectedProvider];
-    const model =
-      aiProviderSettings.selectedModel && aiProviderSettings.selectedModel.trim().length > 0
-        ? aiProviderSettings.selectedModel
-        : DEFAULT_PROVIDER_MODELS[aiProviderSettings.selectedProvider];
-
-    setActiveProviderConfig({
-      providerId: aiProviderSettings.selectedProvider,
-      model,
-      apiKey,
-    });
-  }, [aiProviderSettings]);
-=======
 
   // --- EFFECTS ---
   useEffect(() => {
@@ -274,8 +227,8 @@
       handleReset();
     }
   }, [appState]);
->>>>>>> 01792d14
-
+
+  // --- MEMOS ---
   const canSubmit = useMemo(() => {
     const hasFiles = currentFiles && currentFiles.length > 0;
 
@@ -315,21 +268,6 @@
     isStreamingResponse,
   ]);
 
-<<<<<<< HEAD
-  const buttonText = useMemo(
-    () =>
-      getButtonText(
-        activeMode,
-        currentFiles?.length || 0,
-        summaryTextInput,
-        reasoningPrompt,
-        scaffolderPrompt,
-        requestSplitterSpec,
-        promptEnhancerSettings.rawPrompt,
-        agentDesignerSettings.goal,
-      ),
-    [
-=======
   const activeProviderLabel = useMemo(
     () => getProviderLabel(aiProviderSettings.selectedProvider),
     [aiProviderSettings.selectedProvider],
@@ -376,7 +314,6 @@
 
   const buttonText = useMemo(() => {
     return getButtonText(
->>>>>>> 01792d14
       activeMode,
       currentFiles,
       summaryTextInput,
@@ -384,41 +321,6 @@
       scaffolderPrompt,
       requestSplitterSpec,
       promptEnhancerSettings.rawPrompt,
-<<<<<<< HEAD
-      agentDesignerSettings.goal,
-    ],
-  );
-
-  const handleReset = useCallback(
-    (mode?: Mode) => {
-      const targetMode = mode ?? activeMode;
-      const controller = abortControllersRef.current[targetMode];
-      if (controller) {
-        controller.abort();
-        delete abortControllersRef.current[targetMode];
-      }
-      resetMode(targetMode);
-      setIsReportModalOpen(false);
-    },
-    [activeMode, resetMode],
-  );
-
-  const handleStop = useCallback(
-    (mode?: Mode) => {
-      const targetMode = mode ?? activeMode;
-      const controller = abortControllersRef.current[targetMode];
-      if (controller) {
-        controller.abort();
-        delete abortControllersRef.current[targetMode];
-      }
-      setModeValue('appState', 'idle', targetMode);
-      setModeValue('progress', deepClone(INITIAL_PROGRESS), targetMode);
-      setModeValue('suggestionsLoading', false, targetMode);
-      setModeValue('nextStepSuggestions', null, targetMode);
-    },
-    [activeMode, setModeValue],
-  );
-=======
       agentDesignerSettings.goal
     );
   }, [activeMode, currentFiles, summaryTextInput, reasoningPrompt, scaffolderPrompt, requestSplitterSpec, promptEnhancerSettings.rawPrompt, agentDesignerSettings.goal]);
@@ -465,7 +367,6 @@
     }
     setAppState('cancelled');
   }, []);
->>>>>>> 01792d14
 
   const handleSubmit = useCallback(() => {
     const modeAtSubmission = activeMode;
@@ -503,122 +404,15 @@
       setNextStepSuggestions: value => setModeValue('nextStepSuggestions', value, modeAtSubmission),
       setSuggestionsLoading: value => setModeValue('suggestionsLoading', value, modeAtSubmission),
       signal,
-    }).finally(() => {
-      if (abortControllersRef.current[modeAtSubmission] === controller) {
-        delete abortControllersRef.current[modeAtSubmission];
-      }
     });
-  }, [activeMode, chatSettings, getStateForMode, setModeValue]);
-
-<<<<<<< HEAD
-  const handleChatSubmit = useChatSubmission({
-    activeMode,
-    aiProviderSettings,
-    activeProviderInfo,
-    chatSettings,
-    canSubmit,
-    chatInput,
-    chatFiles,
-    getStateForMode,
-    setModeValue,
-  });
-
-  const handleSavePromptPreset = useCallback((name: string, prompt: string) => {
-    setSavedPrompts(prev => {
-      const existingIndex = prev.findIndex(item => item.name === name);
-      if (existingIndex > -1) {
-        const updated = [...prev];
-        updated[existingIndex] = { name, prompt };
-        return updated;
-      }
-      return [...prev, { name, prompt }];
-    });
-  }, [setSavedPrompts]);
-
-  const handleDeletePromptPreset = useCallback((name: string) => {
-    setSavedPrompts(prev => prev.filter(item => item.name !== name));
-  }, [setSavedPrompts]);
-
-  const handleFileSelect = useCallback(
-    (files: File[]) => {
-      if (files.length > 0) {
-        setModeValue('summaryTextInput', '', activeMode);
-      }
-      const nextFiles = files.length > 0 ? Array.from(files) : null;
-      mergeState(
-        {
-          currentFiles: nextFiles,
-          processedData: null,
-          error: null,
-          appState: 'fileSelected',
-          progress: deepClone(INITIAL_PROGRESS),
-          nextStepSuggestions: null,
-          suggestionsLoading: false,
-        },
-        activeMode,
-      );
-    },
-    [activeMode, mergeState, setModeValue],
-  );
-
-  const handleSummaryTextChange = useCallback(
-    (text: string) => {
-      setModeValue('summaryTextInput', text);
-      if (text.trim()) {
-        setModeValue('currentFiles', null);
-      }
-    },
-    [setModeValue],
-  );
-
-  const handleModeChange = useCallback(
-    (mode: Mode) => {
-      setActiveMode(prev => (prev === mode ? prev : mode));
-      setIsReportModalOpen(false);
-    },
-    [],
-  );
-
-  const handleWidthSliderChange = useCallback(
-    (percent: number) => {
-      setContentWidthPercent(percent);
-    },
-    [setContentWidthPercent],
-  );
-
-  const showMainForm = activeMode !== 'chat' && (appState === 'idle' || appState === 'fileSelected');
-  const showSubmitButton = activeMode !== 'chat' && canSubmit && appState !== 'completed' && appState !== 'error';
-  const showResults = appState === 'completed' && !!processedData;
-  const showError = appState === 'error' && !!error;
-
-  const mainFormProps = useMainFormProps({
-    activeMode,
-    state: modeState,
-    setModeValue,
-    onFileSelect: handleFileSelect,
-    onSummaryTextChange: handleSummaryTextChange,
-  });
-
-  const chatInterfaceProps = useMemo(() => ({
-    history: chatHistory,
-    isStreaming: isStreamingResponse,
-    chatInput,
-    onChatInputChange: (value: string) => setModeValue('chatInput', value),
-    chatFiles,
-    onChatFilesChange: (value: File[] | null) => setModeValue('chatFiles', value),
-    onSubmit: handleChatSubmit,
-    canSubmit,
-    onOpenSettings: () => setIsChatSettingsModalOpen(true),
-  }), [
-    chatHistory,
-    isStreamingResponse,
-    chatInput,
-    chatFiles,
-    setModeValue,
-    handleChatSubmit,
-    canSubmit,
+  }, [
+    activeMode, currentFiles, summaryTextInput, useHierarchical, summaryFormat,
+    styleTarget, rewriteStyle, rewriteInstructions, rewriteLength,
+    reasoningPrompt, reasoningSettings, scaffolderPrompt, scaffolderSettings,
+    requestSplitterSpec, requestSplitterSettings, promptEnhancerSettings,
+    agentDesignerSettings, chatSettings
   ]);
-=======
+
   const handleChatSubmit = useCallback(async (e?: FormEvent<HTMLFormElement>) => {
     e?.preventDefault();
     if (!canSubmit) return;
@@ -712,7 +506,90 @@
         }
       });
     };
->>>>>>> 01792d14
+
+  const handleDeletePromptPreset = useCallback((name: string) => {
+    setSavedPrompts(prev => prev.filter(item => item.name !== name));
+  }, [setSavedPrompts]);
+
+  const handleFileSelect = useCallback(
+    (files: File[]) => {
+      if (files.length > 0) {
+        setModeValue('summaryTextInput', '', activeMode);
+      }
+      const nextFiles = files.length > 0 ? Array.from(files) : null;
+      mergeState(
+        {
+          currentFiles: nextFiles,
+          processedData: null,
+          error: null,
+          appState: 'fileSelected',
+          progress: deepClone(INITIAL_PROGRESS),
+          nextStepSuggestions: null,
+          suggestionsLoading: false,
+        },
+        activeMode,
+      );
+    },
+    [activeMode, mergeState, setModeValue],
+  );
+
+  const handleSummaryTextChange = useCallback(
+    (text: string) => {
+      setModeValue('summaryTextInput', text);
+      if (text.trim()) {
+        setModeValue('currentFiles', null);
+      }
+    },
+    [setModeValue],
+  );
+
+  const handleModeChange = useCallback(
+    (mode: Mode) => {
+      setActiveMode(prev => (prev === mode ? prev : mode));
+      setIsReportModalOpen(false);
+    },
+    [],
+  );
+
+  const handleWidthSliderChange = useCallback(
+    (percent: number) => {
+      setContentWidthPercent(percent);
+    },
+    [setContentWidthPercent],
+  );
+
+  const showMainForm = activeMode !== 'chat' && (appState === 'idle' || appState === 'fileSelected');
+  const showSubmitButton = activeMode !== 'chat' && canSubmit && appState !== 'completed' && appState !== 'error';
+  const showResults = appState === 'completed' && !!processedData;
+  const showError = appState === 'error' && !!error;
+
+  const mainFormProps = useMainFormProps({
+    activeMode,
+    state: modeState,
+    setModeValue,
+    onFileSelect: handleFileSelect,
+    onSummaryTextChange: handleSummaryTextChange,
+  });
+
+  const chatInterfaceProps = useMemo(() => ({
+    history: chatHistory,
+    isStreaming: isStreamingResponse,
+    chatInput,
+    onChatInputChange: (value: string) => setModeValue('chatInput', value),
+    chatFiles,
+    onChatFilesChange: (value: File[] | null) => setModeValue('chatFiles', value),
+    onSubmit: handleChatSubmit,
+    canSubmit,
+    onOpenSettings: () => setIsChatSettingsModalOpen(true),
+  }), [
+    chatHistory,
+    isStreamingResponse,
+    chatInput,
+    chatFiles,
+    setModeValue,
+    handleChatSubmit,
+    canSubmit,
+  ]);
 
   const resultsViewerProps = useMemo(() => {
     if (!processedData) return undefined;
@@ -732,54 +609,6 @@
 
   return (
     <>
-<<<<<<< HEAD
-      <canvas id="space-background" className="fixed inset-0 -z-10 h-full w-full" aria-hidden="true" />
-      <WorkspaceLayout
-        activeMode={activeMode}
-        sidebarProps={{
-          collapsed: isSidebarCollapsed,
-          onToggle: toggleSidebar,
-          activeMode,
-          onSelectMode: handleModeChange,
-        }}
-        onModeChange={handleModeChange}
-        headerProps={{
-          isSidebarCollapsed,
-          onToggleSidebar: toggleSidebar,
-          activeProviderLabel,
-          activeModelName,
-        }}
-        layoutControls={{
-          contentWidthLabel,
-          contentWidthPercent,
-          onWidthPercentChange: handleWidthSliderChange,
-          appliedContentWidth,
-        }}
-        providerBanner={{
-          activeProviderLabel,
-          activeModelName,
-          statusText: providerStatusText,
-          statusTone: providerStatusTone,
-          onManageSettings: () => setIsChatSettingsModalOpen(true),
-        }}
-        showChat={activeMode === 'chat'}
-        chatProps={activeMode === 'chat' ? chatInterfaceProps : undefined}
-        showMainForm={showMainForm}
-        mainFormProps={showMainForm ? mainFormProps : undefined}
-        showSubmitButton={showSubmitButton}
-        buttonText={buttonText}
-        onSubmit={handleSubmit}
-        appState={appState}
-        progress={progress}
-        onStop={() => handleStop()}
-        showResults={showResults}
-        resultsProps={showResults ? resultsViewerProps : undefined}
-        showError={showError}
-        error={error}
-        onErrorReset={() => handleReset()}
-        providerSummaryText={providerSummaryText}
-      />
-=======
       <div className="min-h-screen bg-transparent flex flex-col items-center justify-center p-4 sm:p-8 transition-all duration-300">
         <div className={`w-full ${activeMode === 'chat' ? 'max-w-6xl' : 'max-w-3xl'} bg-surface shadow-2xl rounded-lg ${activeMode === 'chat' ? 'px-6 sm:px-10 pt-6 sm:pt-10 pb-2 sm:pb-3' : 'p-6 sm:p-10'} border border-border-color animate-breathing-glow transition-all duration-500 ease-in-out`}>
           <header className="mb-6 text-center">
@@ -900,7 +729,6 @@
           <p>&copy; {new Date().getFullYear()} AI Content Suite. Powered by {providerSummaryText}.</p>
         </footer>
       </div>
->>>>>>> 01792d14
 
       <ReportModal
         isOpen={isReportModalOpen}
