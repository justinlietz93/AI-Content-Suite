
export interface Highlight {
  text: string;
  relevance?: number; // Optional, depends on LLM output
}

export type SummaryFormat = 'default' | 'sessionHandoff' | 'readme' | 'solutionFinder' | 'timeline' | 'decisionMatrix' | 'pitchGenerator' | 'causeEffectChain' | 'swotAnalysis' | 'checklist' | 'dialogCondensation' | 'graphTreeOutline' | 'entityRelationshipDigest' | 'rulesDistiller' | 'metricsDashboard' | 'qaPairs' | 'processFlow' | 'raciSnapshot' | 'riskRegister' | 'milestoneTracker' | 'glossaryTermMap' | 'hierarchyOfNeeds' | 'stakeholderMap' | 'constraintList' | 'prosConsTable' | 'priorityRanking' | 'agentSystemInstructions' | 'reverseEngineering' | 'systemWalkthrough';

export interface SummaryOutput {
  finalSummary: string;
  highlights: Highlight[];
  processingTimeSeconds?: number;
  summaryFormat?: SummaryFormat;
  mermaidDiagram?: string;
  mermaidDiagramSimple?: string;
}

export interface StyleModelOutput {
  styleDescription: string;
  processingTimeSeconds?: number;
}

export interface RewriterOutput {
  rewrittenContent: string;
  processingTimeSeconds?: number;
}

export interface MathFormatterOutput {
  formattedContent: string;
  processingTimeSeconds?: number;
}

// --- New types for Reasoning Studio ---
export type EvidenceMode = 'none' | 'rag' | 'web';
export type Persona = 'none' | 'physicist' | 'software_engineer' | 'project_manager' | 'strategist' | 'data_scientist' | 'custom';
export type ReasoningStyle = 'plain' | 'technical' | 'executive' | 'custom';

export interface ReasoningSafetySettings {
  pii: boolean;
  claimCheck: boolean;
  jailbreak: boolean;
}

export interface ReasoningSettings {
  depth: number;
  breadth: number;
  criticRounds: number;
  evidenceMode: EvidenceMode;
  style: ReasoningStyle;
  customStyle?: string;
  persona: Persona;
  customPersonaDirective?: string;
  temperature: number;
  seed: number;
  budget: number;
  safety: ReasoningSafetySettings;
}

export type ReasoningNodeType = 'goal' | 'phase' | 'task' | 'step' | 'validate' | 'correction';

export interface ReasoningNode {
  id: string;
  type: ReasoningNodeType;
  title: string;
  content: string;
  children?: string[];
  // Task-specific
  assumptions?: string[];
  risks?: string[];
  // Step-specific
  outputs?: string[];
  citations?: { kind: 'file' | 'url'; ref: string; span: [number, number]; title: string }[];
  // Validate-specific
  checks?: {
    evidence: string[];
    constraints: string[];
    success_criteria: string[];
    persona_checks: string[];
  };
  result?: {
    status: 'pass' | 'fail';
    confidence: number;
    failures?: { check: string; reason: string; impacted_steps: string[] }[];
  };
  // Correction-specific
  target_steps?: string[];
  actions?: string[];
}


export interface ReasoningTree {
  version: string;
  project: {
    name: string;
  };
  goal: string;
  constraints: string[];
  success_criteria: string[];
  settings: Omit<ReasoningSettings, 'persona'> & { persona: { name: string, directive: string } };
  nodes: ReasoningNode[];
  artifacts: {
    final_md: string;
    exported_at: string;
  };
  audit: {
    model: string;
    tokens_in: number;
    tokens_out: number;
    cost_usd: number;
  };
}

export interface ReasoningOutput {
  finalResponseMd: string;
  reasoningTreeJson: ReasoningTree;
  processingTimeSeconds?: number;
}
// --- End Reasoning Studio types ---

// --- New types for Project Scaffolder ---
export type ScriptLanguage = 'python' | 'bash';
export type ProjectTemplate = 'api' | 'cli' | 'service' | 'library' | 'web' | 'pipeline' | 'custom';
export type PackageManager = 'pip' | 'uv' | 'npm' | 'pnpm' | 'cargo' | 'go' | 'none';
export type License = 'mit' | 'apache' | 'unlicense' | 'custom';

export interface ScaffolderSettings {
    language: ScriptLanguage;
    template: ProjectTemplate;
    packageManager: PackageManager;
    license: License;
    depth: number;
    criticRounds: number;
}

export interface ScaffoldTreeItem {
    path: string;
    layer: 'presentation' | 'application' | 'domain' | 'infrastructure' | 'shared' | 'tests';
    purpose: string;
    prompt: string; // The generated pseudocode prompt for this file
}

export interface ScaffoldDependency {
    from: string; // file path
    to: string[]; // array of file paths
}

export interface ScaffoldTask {
    goal: string;
    phases: {
        name: string;
        tasks: {
            name: string;
            outputs: string[];
            validate: {
                checks: string[];
                status: 'pending' | 'pass' | 'fail';
            };
        }[];
    }[];
}

export interface ScaffoldPlan {
    project: {
        name: string;
        language: ScriptLanguage;
        template: ProjectTemplate;
        packageManager: PackageManager;
        license: License;
    };
    layers: string[];
    tree: ScaffoldTreeItem[];
    dependencies: ScaffoldDependency[];
    constraints: {
        max_loc_per_file: number;
        enforce_layering: boolean;
        repository_pattern: boolean;
        framework_free_layers: string[];
    };
    tasks: ScaffoldTask[];
}

export interface ScaffolderOutput {
    scaffoldScript: string;
    scaffoldPlanJson: ScaffoldPlan;
    processingTimeSeconds?: number;
}
// --- End Scaffolder types ---

// --- New types for Request Splitter ---
export type SplitterPersona = 'none' | 'engineer' | 'project_manager' | 'physicist' | 'custom';

export interface RequestSplitterSettings {
    projectName: string;
    persona: SplitterPersona;
    customPersonaDirective?: string;
}

export interface SplitPlanPrompt {
    id: number;
    title: string;
    prompt: string;
    dependencies?: number[];
}

export interface SplitPlanJson {
    project: {
        name: string;
        architecture: string;
        invariants: string[];
    };
    prompts: SplitPlanPrompt[];
}


export interface RequestSplitterOutput {
    orderedPromptsMd: string;
    splitPlanJson: SplitPlanJson;
    processingTimeSeconds?: number;
}
// --- End Request Splitter types ---

// --- New types for Prompt Enhancer ---
export type PromptEnhancerTemplate = 'featureBuilder' | 'bugFix' | 'codeReview' | 'architecturalDesign' | 'refactoring' | 'testing' | 'dataAnalysis' | 'custom';

export interface PromptEnhancerSettings {
    rawPrompt: string;
    template: PromptEnhancerTemplate;
}

export interface EnhancedPromptJson {
    template: PromptEnhancerTemplate;
    title: string;
    [key: string]: any; // The rest of the JSON is dynamic
}

export interface PromptEnhancerOutput {
    enhancedPromptMd: string;
    enhancedPromptJson: EnhancedPromptJson;
    processingTimeSeconds?: number;
}
// --- End Prompt Enhancer types ---

// --- New types for Agent Designer ---
export type AgentProvider = 'gemini' | 'openai' | 'ollama' | 'anthropic';
export type ExecutionTrigger = 'eventDriven' | 'scheduled' | 'manual';
export type AgentSystemType = 'singleAgent' | 'multiAgent';

export interface AgentDesignerSettings {
  goal: string;
  provider: AgentProvider;
  trigger: ExecutionTrigger;
  capabilities: {
    webSearch: boolean;
    emailAccess: boolean;
    fileIO: boolean;
    codeExecution: boolean;
  };
  systemType: AgentSystemType;
}

export interface AgentDefinition {
    name: string;
    role: string;
    promptTemplate: string;
    tools: string[];
}

export interface ToolDefinition {
    name: string;
    description: string;
    inputSchema: object;
    outputSchema: object;
}

export interface FineTuningPlan {
    strategy: string;
    baseModel: string;
    datasetSize: string;
    evaluationMetrics: string[];
}

export interface DataCurationPlan {
    sources: string[];
    cleaningSteps: string[];
    formatting: string;
}

export interface AgentSystemPlan {
    systemName: string;
    goal: string;
    trigger: {
        type: ExecutionTrigger;
        details: string;
    };
    architecture: string;
    agents: AgentDefinition[];
    tools: ToolDefinition[];
    dataFlow: string;
    fineTuningPlan?: FineTuningPlan;
    dataCurationPlan?: DataCurationPlan;
}

export interface AgentDesignerOutput {
    designMarkdown: string;
    designPlanJson: AgentSystemPlan;
    designFlowDiagram: string;
    processingTimeSeconds?: number;
}
// --- End Agent Designer types ---

// --- New types for LLM Chat ---
export interface SavedPrompt {
  name: string;
  prompt: string;
}

export type AIProviderId = 'xai' | 'openrouter' | 'openai' | 'deepseek' | 'anthropic' | 'ollama';
<<<<<<< HEAD

=======
>>>>>>> 01792d14
export type EmbeddingProviderId = 'openai' | 'openrouter' | 'deepseek' | 'ollama' | 'custom';

export interface ModelOption {
  id: string;
  label: string;
}

export type ProviderApiKeys = Partial<Record<AIProviderId, string>>;
<<<<<<< HEAD

=======
>>>>>>> 01792d14
export interface EmbeddingSettings {
  provider: EmbeddingProviderId;
  model: string;
  apiKey?: string;
  baseUrl?: string;
}

export interface VectorStoreSettings {
  enabled: boolean;
  url: string;
  apiKey?: string;
  collection: string;
  topK: number;
  embedding: EmbeddingSettings;
}

export interface VectorStoreMatch {
  text: string;
  score: number;
  metadata?: Record<string, unknown>;
}

export interface AIProviderSettings {
  selectedProvider: AIProviderId;
  selectedModel: string;
  apiKeys: ProviderApiKeys;
}

export interface ChatSettings {
  systemInstruction: string;
  vectorStore?: VectorStoreSettings;
}

export type ChatMessagePart = { text: string } | { inlineData: { mimeType: string; data: string } };

export interface ThinkingSegment {
  type?: string;
  label: string;
  text: string;
}

export interface ChatMessage {
    role: 'user' | 'model';
    parts: ChatMessagePart[];
    thinking?: ThinkingSegment[];
}

export interface ChatOutput {
    history: ChatMessage[];
    processingTimeSeconds?: number;
}
// --- End LLM Chat types ---

export type ProcessedOutput = SummaryOutput | StyleModelOutput | RewriterOutput | MathFormatterOutput | ReasoningOutput | ScaffolderOutput | RequestSplitterOutput | PromptEnhancerOutput | AgentDesignerOutput | ChatOutput;

export interface ProgressUpdate {
  stage: string;
  current?: number;
  total?: number;
  percentage: number;
  message?: string;
  etrSeconds?: number; // Estimated time remaining in seconds
  thinkingHint?: string; // Short insight into current/next processing step
}

export type AppState = 'idle' | 'fileSelected' | 'processing' | 'completed' | 'error' | 'cancelled';
export type Mode = 'technical' | 'styleExtractor' | 'rewriter' | 'mathFormatter' | 'reasoningStudio' | 'scaffolder' | 'requestSplitter' | 'promptEnhancer' | 'agentDesigner' | 'chat';
export type RewriteLength = 'short' | 'medium' | 'long';


export interface ProcessingError {
    message: string;
    details?: string; // For stack trace or more info
}<|MERGE_RESOLUTION|>--- conflicted
+++ resolved
@@ -314,51 +314,6 @@
   prompt: string;
 }
 
-export type AIProviderId = 'xai' | 'openrouter' | 'openai' | 'deepseek' | 'anthropic' | 'ollama';
-<<<<<<< HEAD
-
-=======
->>>>>>> 01792d14
-export type EmbeddingProviderId = 'openai' | 'openrouter' | 'deepseek' | 'ollama' | 'custom';
-
-export interface ModelOption {
-  id: string;
-  label: string;
-}
-
-export type ProviderApiKeys = Partial<Record<AIProviderId, string>>;
-<<<<<<< HEAD
-
-=======
->>>>>>> 01792d14
-export interface EmbeddingSettings {
-  provider: EmbeddingProviderId;
-  model: string;
-  apiKey?: string;
-  baseUrl?: string;
-}
-
-export interface VectorStoreSettings {
-  enabled: boolean;
-  url: string;
-  apiKey?: string;
-  collection: string;
-  topK: number;
-  embedding: EmbeddingSettings;
-}
-
-export interface VectorStoreMatch {
-  text: string;
-  score: number;
-  metadata?: Record<string, unknown>;
-}
-
-export interface AIProviderSettings {
-  selectedProvider: AIProviderId;
-  selectedModel: string;
-  apiKeys: ProviderApiKeys;
-}
-
 export interface ChatSettings {
   systemInstruction: string;
   vectorStore?: VectorStoreSettings;
